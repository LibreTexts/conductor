import { Request, Response } from "express";
import fs from "fs-extra";
import { debug, debugError, debugCommonsSync, debugServer } from "../debug.js";
import AdoptionReport from "../models/adoptionreport.js";
import Book, { BookInterface } from "../models/book.js";
import Collection from "../models/collection.js";
import Organization, { OrganizationInterface } from "../models/organization.js";
import CustomCatalog from "../models/customcatalog.js";
import Project, { ProjectBookBatchUpdateJob } from "../models/project.js";
import PeerReview from "../models/peerreview.js";
import CIDDescriptor from "../models/ciddescriptor.js";
import conductorErrors from "../conductor-errors.js";
import {
  getSubdomainFromUrl,
  isEmptyString,
  isValidDateObject,
  sleep,
  getRandomOffset,
  truncateString,
} from "../util/helpers.js";
import {
  deleteBookFromAPI,
  extractLibFromID,
  getLibraryAndPageFromBookID,
  genThumbnailLink,
  genPDFLink,
  genBookstoreLink,
  genZIPLink,
  genPubFilesLink,
  genLMSFileLink,
  genPermalink,
} from "../util/bookutils.js";
import {
  downloadProjectFiles,
  updateTeamWorkbenchPermissions,
} from "../util/projectutils.js";
import { buildPeerReviewAggregation } from "../util/peerreviewutils.js";
<<<<<<< HEAD
import librariesAPI from "./libraries.js";
=======
import {
  libraryNameKeys,
  unsupportedSyncLibraryNameKeys,
} from "../util/librariesmap.js";
import authAPI from "./auth.js";
>>>>>>> 070f285f
import projectsAPI from "./projects.js";
import alertsAPI from "./alerts.js";
import mailAPI from "./mail.js";
import collectionsAPI from "./collections.js";
import axios, { AxiosResponse } from "axios";
import {
  _generatePageImagesAltTextResObj,
  BookSortOption,
  PageFile,
  PageFileProperty,
  PageImagesRes,
  TableOfContents,
  TableOfContentsDetailed,
} from "../types/Book.js";
import { isBookSortOption } from "../util/typeHelpers.js";
import { z } from "zod";
import {
  addPageProperty,
  CXOneFetch,
  generateBookPathAndURL,
  generateChapterOnePath,
  getPageID,
} from "../util/librariesclient.js";
import MindTouch from "../util/CXOne/index.js";
import { conductor400Err, conductor500Err } from "../util/errorutils.js";
import { ZodReqWithUser } from "../types/Express.js";
import User from "../models/user.js";
import centralIdentity from "./central-identity.js";
const defaultImagesURL = "https://cdn.libretexts.net/DefaultImages";
import { PipelineStage } from "mongoose";
import {
  createBookSchema,
  deleteBookSchema,
  getCommonsCatalogSchema,
  getMasterCatalogSchema,
  getWithBookIDParamSchema,
  getWithBookIDBodySchema,
  downloadBookFileSchema,
  updatePageDetailsSchema,
  batchGenerateAIMetadataSchema,
  batchUpdateBookMetadataSchema,
  bulkUpdatePageTagsSchema,
  getWithPageIDParamAndCoverPageIDSchema,
  GeneratePageImagesAltTextSchema,
} from "./validators/book.js";
import BookService from "./services/book-service.js";
import { randomUUID } from "crypto";
import * as cheerio from "cheerio";
import AIService from "./services/ai-service.js";
import { method } from "bluebird";

const BOOK_PROJECTION: Partial<Record<keyof BookInterface, number>> = {
  _id: 0,
  __v: 0,
  createdAt: 0,
  updatedAt: 0,
};

/**
 * Accepts a library shortname and returns the LibreTexts API URL for the current
 * Bookshelves listings in that library.
 * @param {String} lib - the standard shortened library identifier
 * @returns {String} the URL of the library's Bookshelves listings
 */
const generateBookshelvesURL = (lib: string) => {
  if (lib !== "espanol") {
    return `https://api.libretexts.org/DownloadsCenter/${lib}/Bookshelves.json`;
  } else {
    return `https://api.libretexts.org/DownloadsCenter/${lib}/home.json`;
  }
};

/**
 * Accepts a library shortname and returns the LibreTexts API URL for the current
 * Courses listings in that library.
 * @param {String} lib - the standard shortened library identifier
 * @returns {String} the URL of the library's Courses listings
 */
const generateCoursesURL = (lib: string) => {
  return `https://api.libretexts.org/DownloadsCenter/${lib}/Courses.json`;
};

/**
 * Sorts two strings after normalizing them to contain only letters.
 * @param {String} a
 * @param {String} b
 * @returns {Number} the sort order of the two strings
 */
const normalizedSort = (a: string, b: string) => {
  var normalizedA = String(a)
    .toLowerCase()
    .replace(/[^a-zA-Z]/gm, "");
  var normalizedB = String(b)
    .toLowerCase()
    .replace(/[^a-zA-Z]/gm, "");
  if (normalizedA < normalizedB) {
    return -1;
  }
  if (normalizedA > normalizedB) {
    return 1;
  }
  return 0;
};

/**
 * Accepts an array of Books and the sorting choice and returns the sorted array.
 *
 * @param {object[]} books - The array of Book objects to sort
 * @param {string} [sortChoice] - The sort choice, either 'random', 'author', or 'title' (default).
 * @returns {object[]} The sorted array of Books.
 */
function sortBooks(books: BookInterface[], sortChoice: BookSortOption) {
  if (Array.isArray(books) && sortChoice) {
    if (sortChoice === "random") {
      let shuffleArr = [...books];
      for (let i = shuffleArr.length - 1; i > 0; i--) {
        const j = Math.floor(Math.random() * (i + 1));
        [shuffleArr[i], shuffleArr[j]] = [shuffleArr[j], shuffleArr[i]];
      }
      return shuffleArr;
    }

    const collator = new Intl.Collator("en-US", {
      numeric: true,
      sensitivity: "base",
      ignorePunctuation: true,
    });
    return books.sort((a, b) => {
      let aKey = "";
      let bKey = "";
      if (sortChoice === "author") {
        aKey = a.author || "";
        bKey = b.author || "";
      } else {
        // default Sort by Title
        aKey = a.title;
        bKey = b.title;
      }
      return collator.compare(aKey, bKey);
    });
  }
  return books;
}

/**
 * Checks that a new book object has the required fields to be imported.
 * @param {Object} book - The information about the book to be imported.
 * @returns {Boolean} True if ready for import, false otherwise (logged).
 */
const checkValidImport = (book: BookInterface) => {
  var isValidImport = true;
  var validationFails = [];
  var expectedLib = extractLibFromID(book.zipFilename);
  if (
    book.zipFilename === undefined ||
    book.zipFilename === null ||
    isEmptyString(book.zipFilename)
  ) {
    isValidImport = false;
    validationFails.push("bookID");
  }
  if (
    book.title === undefined ||
    book.title === null ||
    isEmptyString(book.title)
  ) {
    isValidImport = false;
    validationFails.push("title");
  }
  if (isEmptyString(expectedLib)) {
    isValidImport = false;
    validationFails.push("library");
  }
  if (book.id === undefined || book.id === null || isEmptyString(book.id)) {
    isValidImport = false;
    validationFails.push("coverPageID");
  }
  if (!isValidImport && validationFails.length > 0) {
    var debugString =
      "Not importing 1 book — missing fields: " + validationFails.join(",");
    debugCommonsSync(debugString);
  }
  return isValidImport;
};

/**
 * Updates system-managed Collections for specified OER programs.
 *
 * @returns {Promise<number|boolean>} The number of collections updated, or
 *  false if error encountered.
 */
const autoGenerateCollections = () => {
  const bookQueries = [];
  const collOps = [];
  let collections = [];
  return Collection.find({ autoManage: true })
    .lean()
    .then((autoColls) => {
      collections = autoColls;
      /* Find books for auto-managed program collections */
      for (let i = 0, n = autoColls.length; i < n; i += 1) {
        const currColl = autoColls[i];
        if (
          typeof currColl.program === "string" &&
          currColl.program.length > 0
        ) {
          bookQueries.push(
            Book.aggregate([
              {
                $match: {
                  program: currColl.program,
                  location: {
                    $in: currColl.locations,
                  },
                },
              },
              {
                $project: {
                  _id: 0,
                  bookID: 1,
                  location: 1,
                  program: 1,
                },
              },
            ])
          );
        }
      }
      return Promise.all(bookQueries);
    })
    .then((bookQueryRes) => {
      /* Sort books into their auto-managed collection */
      let allBooksFound = [];
      for (let i = 0, n = bookQueryRes.length; i < n; i += 1) {
        allBooksFound = [...allBooksFound, ...bookQueryRes[i]];
      }
      for (let i = 0, n = allBooksFound.length; i < n; i += 1) {
        const currBook = allBooksFound[i];
        const collIdx = collections.findIndex(
          (coll) => coll.program === currBook.program
        );
        if (collIdx > -1) {
          const resourcesById =
            collections[collIdx].resources
              ?.map((item) => {
                if (item.resourceType === "resource") {
                  return item.resourceID;
                }
                return null;
              })
              .filter((i) => !!i) || [];
          if (!Array.isArray(collections[collIdx].newListings)) {
            collections[collIdx].newListings = [];
          }
          if (!resourcesById.includes(currBook.bookID)) {
            collections[collIdx].newListings.push({
              resourceType: "resource",
              resourceID: currBook.bookID,
            });
          }
        }
      }
      /* Assembles updates for collections (if necessary) */
      for (let i = 0, n = collections.length; i < n; i += 1) {
        const currColl = collections[i];
        if (
          Array.isArray(currColl.newListings) &&
          currColl.newListings.length > 0
        ) {
          collOps.push({
            updateOne: {
              filter: {
                collID: currColl.collID,
              },
              update: {
                $addToSet: {
                  resources: {
                    $each: currColl.newListings,
                  },
                },
              },
            },
          });
        }
      }
      if (collOps.length < 1) {
        return {};
      }
      return Collection.bulkWrite(collOps, { ordered: false });
    })
    .then((updateRes) => {
      if (typeof updateRes.nModified === "number") {
        return updateRes.nModified;
      }
      return 0;
    })
    .catch((err) => {
      console.error(err);
      return false;
    });
};

/**
 * Retrieve prepared books from the LibreTexts API and process &
 * import them to the Conductor database for use in Commons.
 * @param {Object} req - The Express.js request object.
 * @param {Object} res - The Express.js response object.
 */
const syncWithLibraries = (_req: Request, res: Response) => {
  let importCount = 0; // final count of imported books
  let didGenExports = false; // If KB Export files were generated
  let shelvesRequests = []; // requests from Bookshelves
  let coursesRequests = []; // requests from Campus Bookshelves
  let allRequests = []; // all requests to be made
  let allBooks: BookInterface[] = []; // all books returned from LT API
  let processedBooks: BookInterface[] = []; // all books processed for DB save
  let bookOps = []; // update/insert operations to perform with Mongoose
  let existingBooks = []; // existing books in the DB
  let existingProjects = []; // existing projects (tied to books) in the DB
  let bookIDs: string[] = []; // all (unique) bookIDs returned from LT API
  let projectsToCreate = []; // projects to be created to track books from LT API
  let newBookDBIds = []; // upserted MongoDb id's
  let generatedProjects = false; // did create new projects
  let updatedCollections = false; // did update auto-managed Collections
  // Build list(s) of HTTP requests to be performed
  librariesAPI.getLibraryNameKeys(false, false).then((libs) => {
    if (Array.isArray(libs)) {
      libs.forEach((l) => {
        shelvesRequests.push(axios.get(generateBookshelvesURL(l)));
        coursesRequests.push(axios.get(generateCoursesURL(l)));
      })
    }
  }).catch((err) => {
    debugError(err);
  });

  allRequests = shelvesRequests.concat(coursesRequests);
  // Execute requests
  Promise.all(allRequests)
    .then((booksRes) => {
      // Extract books from responses
      booksRes.forEach((axiosRes) => {
        allBooks = allBooks.concat(axiosRes.data.items);
      });
      // Process books and prepare for DB save
      allBooks.forEach((book) => {
        // check if book is valid & unique, otherwise ignore
        if (checkValidImport(book) && !bookIDs.includes(book.zipFilename)) {
          let link = "";
          let author = "";
          let affiliation = "";
          let license = "";
          let summary = "";
          let subject = "";
          let course = "";
          let location = "";
          let program = "";
          let lastUpdated = "";
          let libraryTags = [];
          if (Array.isArray(book.tags)) {
            if (book.tags.includes("coverpage:nocommons")) {
              return; // don't continue processing this entry
            }
            book.tags.forEach((tag) => {
              if (tag.includes("license:")) {
                license = tag.replace("license:", "");
              }
              if (tag.includes("program:")) {
                program = tag.replace("program:", "");
              }
            });
            libraryTags = book.tags;
          }
          if (book.link) {
            link = book.link;
            if (String(book.link).includes("/Bookshelves/")) {
              location = "central";
              let baseURL = `https://${extractLibFromID(
                book.zipFilename
              )}.libretexts.org/Bookshelves/`;
              let isolated = String(book.link).replace(baseURL, "");
              let splitURL = isolated.split("/");
              if (splitURL.length > 0) {
                let shelfRaw = splitURL[0];
                subject = shelfRaw.replace(/_/g, " ");
              }
            }
            if (String(book.link).includes("/Courses/")) {
              location = "campus";
              let baseURL = `https://${extractLibFromID(
                book.zipFilename
              )}.libretexts.org/Courses/`;
              let isolated = String(book.link).replace(baseURL, "");
              let splitURL = isolated.split("/");
              if (splitURL.length > 0) {
                let courseRaw = splitURL[0];
                course = courseRaw.replace(/_/g, " ");
              }
            }
          }
          if (book.author) author = book.author;
          if (typeof book.summary === "string") summary = book.summary;
          if (book.institution) affiliation = book.institution; // Affiliation is referred to as "Institution" in LT API
          if (typeof book.lastModified === "string")
            lastUpdated = book.lastModified;

          bookIDs.push(book.zipFilename); // duplicate mitigation
          processedBooks.push({
            author,
            affiliation,
            subject, // TODO: Improve algorithm
            location,
            course, // TODO: Improve algorithm
            program,
            license,
            summary,
            bookID: book.zipFilename,
            title: book.title,
            library: extractLibFromID(book.zipFilename),
            thumbnail: genThumbnailLink(
              extractLibFromID(book.zipFilename),
              book.id
            ),
            links: {
              online: link,
              pdf: genPDFLink(book.zipFilename),
              buy: genBookstoreLink(book.zipFilename),
              zip: genZIPLink(book.zipFilename),
              files: genPubFilesLink(book.zipFilename),
              lms: genLMSFileLink(book.zipFilename),
            },
            lastUpdated,
            libraryTags,
          });
        }
      });
      let booksQuery = Book.aggregate([
        {
          $project: {
            _id: 0,
            bookID: 1,
          },
        },
      ]);
      let projsQuery = Project.aggregate([
        {
          $match: {
            $and: [
              { libreLibrary: { $ne: null } },
              { libreCoverID: { $ne: null } },
            ],
          },
        },
        {
          $project: {
            _id: 0,
            projectID: 1,
            projectURL: 1,
            libreLibrary: 1,
            libreCoverID: 1,
          },
        },
      ]);
      return Promise.all([booksQuery, projsQuery]);
    })
    .then((queryResults) => {
      if (queryResults.length === 2) {
        if (Array.isArray(queryResults[0])) {
          existingBooks = queryResults[0]
            .map((existBook) => {
              if (typeof existBook.bookID === "string") return existBook.bookID;
              return null;
            })
            .filter((item) => item !== null);
        }
        if (Array.isArray(queryResults[1])) existingProjects = queryResults[1];
      }
      processedBooks.forEach((book) => {
        /* check if project needs to be created */
        let [bookLib, bookCoverID] = getLibraryAndPageFromBookID(book.bookID);
        if (typeof bookLib === "string" && typeof bookCoverID === "string") {
          let foundProject = existingProjects.find((project) => {
            if (
              project.libreLibrary === bookLib &&
              project.libreCoverID === bookCoverID
            ) {
              return project;
            }
            return null;
          });
          if (foundProject === undefined) {
            projectsToCreate.push({
              title: book.title,
              library: bookLib,
              coverID: bookCoverID,
              url: book.links?.online,
              author: book.author,
            });
          }
        }
        /* insert or update books */
        bookOps.push({
          updateOne: {
            filter: {
              bookID: book.bookID,
            },
            update: {
              $setOnInsert: {
                bookID: book.bookID,
              },
              $set: {
                title: book.title,
                author: book.author,
                affiliation: book.affiliation,
                library: book.library,
                subject: book.subject,
                location: book.location,
                course: book.course,
                program: book.program,
                license: book.license,
                thumbnail: book.thumbnail,
                summary: book.summary,
                links: book.links,
                lastUpdated: book.lastUpdated,
                libraryTags: book.libraryTags,
              },
            },
            upsert: true,
          },
        });
      });
      existingBooks.forEach((book) => {
        /* check if book needs to be deleted */
        let foundProcessed = processedBooks.find(
          (processed) => book === processed.bookID
        );
        if (foundProcessed === undefined) {
          // book not found in new batch, needs to be deleted
          bookOps.push({
            deleteOne: {
              filter: {
                bookID: book,
              },
            },
          });
        }
      });
      return Book.bulkWrite(bookOps, {
        ordered: false,
      });
    })
    .catch((writeErr) => {
      debugError(writeErr);
      /* Catch intermediate errors with bulkWrite, try to recover */
      if (writeErr.result?.nMatched > 0) {
        // Some imports failed (silent)
        debugCommonsSync(
          `Updated only ${writeErr.result.nMatched} books when ${allBooks.length} books were expected.`
        );
        return null; // Continue to auto-generate Program Collections
      } else {
        // All imports failed
        throw new Error("bulkwrite");
      }
    })
    .then((writeRes) => {
      if (typeof writeRes.result?.nMatched === "number") {
        importCount = writeRes.result.nMatched;
      }
      if (typeof writeRes.upsertedIds === "object") {
        Object.keys(writeRes.upsertedIds).forEach((key) => {
          newBookDBIds.push(writeRes.upsertedIds[key]);
        });
      }
      // All imports succeeded, continue to update auto-managed Collections
      return autoGenerateCollections();
    })
    .then((autoCollsRes) => {
      updatedCollections = autoCollsRes;
      // Program Collections updated, continue to generate KB Export files
      return generateKBExport();
    })
    .then((generated) => {
      if (generated === true) {
        didGenExports = true;
      }
      if (projectsToCreate.length > 0) {
        // Continue to autogenerate new Projects
        return projectsAPI.autoGenerateProjects(projectsToCreate);
      }
      debugCommonsSync("No new projects to create.");
      return 0;
    })
    .then((projectsGen) => {
      generatedProjects = projectsGen;
      if (newBookDBIds.length > 0) {
        return alertsAPI.processInstantBookAlerts(newBookDBIds);
      }
      return true;
    })
    .then(() => {
      // ignore return value of processing Alerts
      let msg = `Imported ${importCount} books from the Libraries.`;
      if (typeof updatedCollections == "number") {
        msg += ` ${updatedCollections} system-managed Collections updated.`;
      } else if (
        typeof updatedCollections === "boolean" &&
        !updatedCollections
      ) {
        msg += ` FAILED to update system-managed collections. Check server logs.`;
      }
      if (didGenExports) {
        msg += ` Successfully generated export files for 3rd-party content services.`;
      } else {
        msg += ` FAILED to generate export files for 3rd-party content services. Check server logs.`;
      }
      if (typeof generatedProjects === "number") {
        msg += ` ${generatedProjects} new Projects were autogenerated.`;
      } else if (typeof generatedProjects === "boolean" && !generatedProjects) {
        msg += ` FAILED to autogenerate new Projects. Check server logs.`;
      }
      debugCommonsSync(msg);
      return res.send({
        err: false,
        msg: msg,
      });
    })
    .catch((err) => {
      debugError(err);
      if (err.message === "bulkwrite") {
        // all imports failed
        return res.send({
          err: true,
          msg: conductorErrors.err13,
        });
      } else if (err.code === "ENOTFOUND") {
        // issues connecting to LT API
        return res.send({
          err: true,
          errMsg: conductorErrors.err16,
        });
      } else {
        // other errors
        debugError(err);
        return res.send({
          err: true,
          errMsg: conductorErrors.err6,
        });
      }
    });
};

/**
 * Runs the Sync with Libraries job via on trigger from an automated requester (e.g. schedule service).
 * @param {object} req - The Express.js request object.
 * @param {object} res - The Express.js response object.
 */
const runAutomatedSyncWithLibraries = (req: Request, res: Response) => {
  debugServer(
    `Received automated request to sync Commons with Libraries ${new Date().toLocaleString()}`
  );
  return syncWithLibraries(req, res);
};

/**
 * Accepts a standard Organization-model object and generates an array of strings of all
 * known variations of the Organization's name, including full, short, abbreviation, and
 * possible aliases.
 * INTERNAL USE ONLY.
 * @param {Object} orgData - An Organization information object.
 * @returns {String[]} An array of known Organization names.
 */
const buildOrganizationNamesList = (orgData: OrganizationInterface) => {
  if (orgData) {
    let campusNames: string[] = []; // stores all variations of the organization name
    let normNames: string[] = []; // temporarily stores the normalized variations
    if (orgData.name && !isEmptyString(orgData.name)) {
      if (!campusNames.includes(orgData.name)) {
        campusNames.push(orgData.name);
      }
    }
    if (orgData.shortName && !isEmptyString(orgData.shortName)) {
      if (!campusNames.includes(orgData.shortName)) {
        campusNames.push(orgData.shortName);
      }
    }
    if (orgData.abbreviation && !isEmptyString(orgData.abbreviation)) {
      if (!campusNames.includes(orgData.abbreviation)) {
        campusNames.push(orgData.abbreviation);
      }
    }
    if (
      orgData.aliases &&
      Array.isArray(orgData.aliases) &&
      orgData.aliases.length > 0
    ) {
      campusNames = campusNames.concat(orgData.aliases);
    }
    // Normalize the names to remove common punctuation, then add to campusNames list
    campusNames.forEach((name) => {
      let normed = String(name)
        .replace(/,/g, "")
        .replace(/-/g, "")
        .replace(/:/g, "")
        .replace(/'/g, "");
      if (!normNames.includes(normed) && !campusNames.includes(normed)) {
        normNames.push(normed);
      }
      let lowerNormed = String(normed).toLowerCase();
      if (
        !normNames.includes(lowerNormed) &&
        !campusNames.includes(lowerNormed)
      ) {
        normNames.push(lowerNormed);
      }
    });
    if (normNames.length > 0) {
      campusNames = campusNames.concat(normNames);
    }
    return campusNames;
  } else {
    return [];
  }
};

/**
 * Returns the Commons Catalog results according to request filters, search parameters,
 * and sort options.
 *
 * @param {z.infer<typeof getCommonsCatalogSchema>} req - Incoming request object.
 * @param {express.Response} res - Outgoing resposne object.
 */
async function getCommonsCatalog(
  req: z.input<typeof getCommonsCatalogSchema>,
  res: Response
) {
  try {
    const orgID = process.env.ORG_ID;
    const activePage = req.query.activePage
      ? parseInt(req.query.activePage.toString())
      : 1;
    const limit = req.query.limit ? parseInt(req.query.limit.toString()) : 10;

    let sortObj = {};
    if (req.query.sort && req.query.sort === "author") {
      sortObj = {
        author: 1,
      };
    }
    if (req.query.sort && req.query.sort === "title") {
      sortObj = {
        title: 1,
      };
    }

    const searchQueries = [];

    // Find books associated with projects
    const projectWithAssociatedBookQuery = {
      $expr: {
        $and: [
          { $eq: ["$orgID", orgID] },
          { $ne: [{ $type: "$libreLibrary" }, "missing"] },
          { $gt: [{ $strLenBytes: "$libreLibrary" }, 0] },
          { $ne: [{ $type: "$libreCoverID" }, "missing"] },
          { $gt: [{ $strLenBytes: "$libreCoverID" }, 0] },
        ],
      },
    };
    const projectWithAssociatedBookProjection = {
      _id: 0,
      libreLibrary: 1,
      libreCoverID: 1,
    };

    const projResults =
      (await Project.aggregate([
        {
          $match: projectWithAssociatedBookQuery,
        },
        {
          $project: projectWithAssociatedBookProjection,
        },
      ])) ?? [];

    const projBookIDs = projResults.map(
      (proj) => `${proj.libreLibrary}-${proj.libreCoverID}`
    );
    const idMatchObj = { bookID: { $in: projBookIDs } };

    const pipeline: PipelineStage[] = [
      {
        $match: idMatchObj,
      },
      { $project: BOOK_PROJECTION },
    ];

    if (Object.keys(sortObj).length > 0) {
      pipeline.push({ $sort: sortObj });
    }

    searchQueries.push(Book.aggregate(pipeline));

    // Find books in org's custom catalog
    if (orgID !== "libretexts") {
      const orgData = await Organization.findOne(
        { orgID },
        {
          _id: 0,
          orgID: 1,
          name: 1,
          shortName: 1,
          abbreviation: 1,
          aliases: 1,
          catalogMatchingTags: 1,
        }
      ).lean();

      const customCatalog = await CustomCatalog.findOne(
        { orgID },
        {
          _id: 0,
          orgID: 1,
          resources: 1,
        }
      ).lean();

      if (orgData && Object.keys(orgData).length > 0) {
        const institutionOptions = [];
        const campusNames = buildOrganizationNamesList(orgData);
        if (campusNames.length > 0) {
          institutionOptions.push({ publisher: { $in: campusNames } });
          institutionOptions.push({ course: { $in: campusNames } });
          institutionOptions.push({ program: { $in: campusNames } });
          institutionOptions.push({ affiliation: { $in: campusNames } });
        }

        const hasCustomEntries =
          customCatalog &&
          Array.isArray(customCatalog.resources) &&
          customCatalog.resources.length > 0;
        const hasCatalogMatchingTags =
          Array.isArray(orgData?.catalogMatchingTags) &&
          orgData?.catalogMatchingTags.length > 0;

        if (hasCustomEntries || hasCatalogMatchingTags) {
          let searchAreaObj = {};
          const idMatchObj = { bookID: { $in: customCatalog?.resources } };
          const tagMatchObj = {
            libraryTags: { $in: orgData.catalogMatchingTags },
          };

          if (
            hasCustomEntries &&
            hasCatalogMatchingTags &&
            campusNames.length > 0
          ) {
            searchAreaObj = {
              $or: [idMatchObj, tagMatchObj, ...institutionOptions],
            };
          } else if (
            hasCustomEntries &&
            !hasCatalogMatchingTags &&
            campusNames.length > 0
          ) {
            searchAreaObj = {
              $or: [idMatchObj, ...institutionOptions],
            };
          } else if (
            !hasCustomEntries &&
            hasCatalogMatchingTags &&
            campusNames.length > 0
          ) {
            searchAreaObj = {
              $or: [tagMatchObj, ...institutionOptions],
            };
          } else if (
            hasCustomEntries &&
            hasCatalogMatchingTags &&
            campusNames.length === 0
          ) {
            searchAreaObj = {
              $or: [idMatchObj, tagMatchObj],
            };
          } else if (
            hasCustomEntries &&
            !hasCatalogMatchingTags &&
            campusNames.length === 0
          ) {
            searchAreaObj = idMatchObj;
          } else {
            searchAreaObj = tagMatchObj;
          }

          searchQueries.push(
            Book.aggregate([
              { $match: searchAreaObj },
              { $project: BOOK_PROJECTION },
            ])
          );
        } else {
          searchQueries.push(
            Book.aggregate([
              { $match: { $or: institutionOptions } },
              { $project: BOOK_PROJECTION },
            ])
          );
        }
      }
    }

    const results = await Promise.all(searchQueries);

    const aggResults = results.reduce((acc, curr) => {
      if (Array.isArray(curr)) {
        return acc.concat(curr);
      }
      return acc;
    }, []);

    // Ensure no duplicates
    const resultBookIDs = new Set();
    const resultBooks = aggResults.filter((book) => {
      if (!resultBookIDs.has(book.bookID)) {
        resultBookIDs.add(book.bookID);
        return true;
      }
      return false;
    });

    const totalNumBooks = resultBooks.length;
    const offset = getRandomOffset(totalNumBooks, limit);

    const upperBound = () => {
      if (offset + limit > totalNumBooks) {
        return totalNumBooks;
      } else {
        return offset + limit;
      }
    };

    const randomized = resultBooks.slice(offset, upperBound());

    return res.send({
      err: false,
      numTotal: totalNumBooks,
      books: randomized,
    });
  } catch (e) {
    debugError(e);
    return res.status(500).send({
      err: true,
      errMsg: conductorErrors.err6,
    });
  }
}

const _buildSearchQueryFromProjectResults = async (
  matchObj: object,
  optionsArr: any[]
): Promise<any[]> => {
  const projResults = await Project.aggregate([
    {
      $match: matchObj,
    },
    {
      $project: {
        _id: 0,
        libreLibrary: 1,
        libreCoverID: 1,
      },
    },
  ]);

  if (!Array.isArray(projResults) || projResults.length === 0) {
    return [];
  }

  const projBookIDs = projResults.map(
    (proj) => `${proj.libreLibrary}-${proj.libreCoverID}`
  );

  const idMatchObj = { bookID: { $in: projBookIDs } };
  let projBookMatch = {};
  if (optionsArr.length > 0) {
    projBookMatch = {
      $and: [...optionsArr, idMatchObj],
    };
  } else {
    projBookMatch = idMatchObj;
  }

  return [
    Book.aggregate([{ $match: projBookMatch }, { $project: BOOK_PROJECTION }]),
  ];
};

/**
 * Returns the master list of Commons Catalog
 * items with limited filtering and sorting.
 * NOTE: This function should only be called AFTER
 *  the validation chain.
 * VALIDATION: 'getMasterCatalog'
 */
const getMasterCatalog = (
  req: z.infer<typeof getMasterCatalogSchema>,
  res: Response
) => {
  var sortedBooks: BookInterface[] = [];
  var orgData = {};
  var sortChoice: BookSortOption = "title"; // default to Sort by Title
  var matchObj = {};
  if (
    req.query.sort &&
    !isEmptyString(req.query.sort) &&
    isBookSortOption(req.query.sort)
  ) {
    sortChoice = req.query.sort;
  }
  if (req.query.search && !isEmptyString(req.query.search)) {
    matchObj["$text"] = {
      $search: req.query.search,
    };
  }
  Book.aggregate([
    {
      $match: matchObj,
    },
    {
      $project: {
        _id: 0,
        __v: 0,
        createdAt: 0,
        updatedAt: 0,
      },
    },
  ])
    .then((books) => {
      sortedBooks = sortBooks(books, sortChoice);
      if (process.env.ORG_ID !== "libretexts") {
        return Organization.findOne({
          orgID: process.env.ORG_ID,
        });
      } else {
        return {}; // LibreCommons — don't need to lookup Organization
      }
    })
    .then((orgDataRes) => {
      if (Object.keys(orgDataRes).length > 0) {
        orgData = orgDataRes;
      }
      if (process.env.ORG_ID !== "libretexts") {
        return CustomCatalog.findOne(
          {
            orgID: process.env.ORG_ID,
          },
          {
            _id: 0,
            orgID: 1,
            resources: 1,
          }
        );
      } else {
        return {}; // LibreCommons — don't need to lookup Custom Catalog
      }
    })
    .then((customCatalogRes) => {
      // Check if book has been enabled via Custom Catalog
      if (
        customCatalogRes !== null &&
        Object.keys(customCatalogRes).length > 0
      ) {
        if (
          customCatalogRes.resources &&
          Array.isArray(customCatalogRes.resources)
        ) {
          sortedBooks.forEach((book) => {
            if (customCatalogRes.resources.includes(book.bookID)) {
              book.isCustomEnabled = true;
            }
          });
        }
      }
      // Check if book originated from the Organization
      if (Object.keys(orgData).length > 0) {
        var campusNames = buildOrganizationNamesList(orgData);
        sortedBooks.forEach((book) => {
          var isCampusBook = campusNames.some((item) => {
            if (book.course && !isEmptyString(book.course)) {
              return (
                String(book.course).includes(item) ||
                String(book.course) === item
              );
            } else if (book.program && !isEmptyString(book.program)) {
              return (
                String(book.program).includes(item) ||
                String(book.program) === item
              );
            } else if (book.affiliation && !isEmptyString(book.affiliation)) {
              return (
                String(book.affiliation).includes(item) ||
                String(book.affiliation) === item
              );
            } else {
              return false;
            }
          });
          if (isCampusBook) book.isCampusBook = true;
        });
      }
      return res.send({
        err: false,
        books: sortedBooks,
      });
    })
    .catch((err) => {
      debugError(err);
      return res.send({
        err: true,
        errMsg: conductorErrors.err6,
      });
    });
};

/**
 * Returns the current options for dynamic filters in Commons Catalog(s).
 *
 * @param {express.Request} _req - Incoming request object.
 * @param {express.Response} res - Outgoing response object.
 */
async function getCatalogFilterOptions(_req: Request, res: Response) {
  try {
    const orgID = process.env.ORG_ID;
    const uniqueAuthors = new Set();
    const uniqueSubjects = new Set();
    const uniqueAffiliations = new Set();
    const uniqueCourses = new Set();
    const uniquePrograms = new Set();
    let matchObj = {};

    if (orgID !== "libretexts") {
      const [orgData, customCatalog] = await Promise.all([
        Organization.findOne(
          { orgID },
          {
            _id: 0,
            orgID: 1,
            name: 1,
            shortName: 1,
            abbreviation: 1,
            aliases: 1,
          }
        ).lean(),
        CustomCatalog.findOne(
          { orgID },
          {
            _id: 0,
            orgID: 1,
            resources: 1,
          }
        ).lean(),
      ]);
      const campusNames = buildOrganizationNamesList(orgData);
      if (
        customCatalog &&
        Array.isArray(customCatalog.resources) &&
        customCatalog.resources.length > 0
      ) {
        matchObj["$or"] = [
          { bookID: { $in: customCatalog.resources } },
          { course: { $in: campusNames } },
          { program: { $in: campusNames } },
        ];
      } else {
        matchObj["$or"] = [
          { course: { $in: campusNames } },
          { program: { $in: campusNames } },
        ];
      }
    }

    const [foundBooks, cidResults] = await Promise.all([
      Book.aggregate([
        {
          $match: matchObj,
        },
        {
          $project: {
            _id: 0,
            author: 1,
            subject: 1,
            affiliation: 1,
            course: 1,
            program: 1,
          },
        },
      ]),
      CIDDescriptor.aggregate([
        {
          $sort: {
            descriptor: 1,
          },
        },
        {
          $project: {
            _id: 0,
            __v: 0,
            createdAt: 0,
            updatedAt: 0,
            title: 0,
            description: 0,
            approved: 0,
            expires: 0,
          },
        },
      ]),
    ]);

    foundBooks.forEach((book) => {
      if (book.author && !isEmptyString(book.author)) {
        uniqueAuthors.add(book.author);
      }
      if (book.subject && !isEmptyString(book.subject)) {
        uniqueSubjects.add(book.subject);
      }
      if (book.affiliation && !isEmptyString(book.affiliation)) {
        uniqueAffiliations.add(book.affiliation);
      }
      if (book.course && !isEmptyString(book.course)) {
        uniqueCourses.add(book.course);
      }
      if (book.program && !isEmptyString(book.program)) {
        uniquePrograms.add(book.program);
      }
    });

    const authors = Array.from(uniqueAuthors).sort(normalizedSort);
    const subjects = Array.from(uniqueSubjects).sort(normalizedSort);
    const affiliations = Array.from(uniqueAffiliations).sort(normalizedSort);
    const courses = Array.from(uniqueCourses).sort(normalizedSort);
    const programs = Array.from(uniquePrograms).sort(normalizedSort);
    const cids = cidResults
      .map((item) => item.descriptor)
      .filter((item) => item !== undefined);

    return res.send({
      authors,
      subjects,
      affiliations,
      courses,
      programs,
      cids,
      err: false,
    });
  } catch (e) {
    return res.status(500).send({
      err: true,
      errMsg: conductorErrors.err6,
    });
  }
}

/**
 * Creates a new book with default features in a library Workbench area.
 *
 * @param {express.Request} req - Incoming request.
 * @param {express.Response} res - Outgoing response.
 */
async function createBook(
  req: ZodReqWithUser<z.infer<typeof createBookSchema>>,
  res: Response
) {
  try {
    const { library, title, projectID } = req.body;
    const { uuid: userID } = req.user.decoded;

    const user = await User.findOne({ uuid: userID }).orFail();
    const project = await Project.findOne({ projectID }).orFail();

    const libraryApp = await centralIdentity.getApplicationById(library);
    if (!libraryApp) {
      throw new Error("badlibrary");
    }

    const subdomain = getSubdomainFromUrl(libraryApp.main_url);
    if (!subdomain) {
      throw new Error("badlibrary");
    }

    // Check project permissions
    const canCreate = projectsAPI.checkProjectMemberPermission(project, user);
    if (!canCreate) {
      throw new Error(conductorErrors.err8);
    }

    const hasLibAccess =
      await centralIdentity.checkUserApplicationAccessInternal(
        user.centralID,
        libraryApp.id
      );
    if (!hasLibAccess) {
      throw new Error(conductorErrors.err8);
    }

    // Create book coverpage
    const [bookPath, bookURL] = generateBookPathAndURL(subdomain, title);
    const createBookRes = await CXOneFetch({
      scope: "page",
      path: bookPath,
      api: MindTouch.API.Page.POST_Contents_Title(title),
      subdomain,
      options: {
        method: "POST",
        body: MindTouch.Templates.POST_CreateBook,
      },
      query: { abort: "exists" },
    }).catch((e) => {
      const err = new Error(conductorErrors.err86);
      err.name = "CreateBookError";
      throw err;
    });

    // createBookRes didn't throw, but didn't return a successful response
    if (!createBookRes.ok) {
      throw new Error(`Error creating Workbench book: "${title}"`);
    }

    await Promise.all([
      addPageProperty(subdomain, bookPath, "WelcomeHidden", true),
      addPageProperty(subdomain, bookPath, "SubPageListing", "simple"),
    ]);

    const imageRes = await fetch(`${defaultImagesURL}/default.png`);
    const defaultBookImage = await imageRes.blob();
    await CXOneFetch({
      scope: "page",
      path: bookPath,
      api: MindTouch.API.Page.PUT_File_Default_Thumbnail,
      subdomain,
      options: { method: "PUT", body: defaultBookImage },
      //silentFail: true,
    }).catch((e) => {
      // Warn, but don't throw error
      console.warn("[createBook] Error setting coverpage thumbnail:");
      console.warn(e);
    });

    // Create first chapter
    const chapterOnePath = generateChapterOnePath(bookPath);
    await CXOneFetch({
      scope: "page",
      path: chapterOnePath,
      api: MindTouch.API.Page.POST_Contents_Title("1: First Chapter"),
      subdomain,
      options: {
        method: "POST",
        body: MindTouch.Templates.POST_CreateBookChapter,
      },
    });

    await Promise.all([
      addPageProperty(subdomain, chapterOnePath, "WelcomeHidden", true),
      addPageProperty(subdomain, chapterOnePath, "GuideDisplay", "single"),
      addPageProperty(
        subdomain,
        chapterOnePath,
        "GuideTabs",
        MindTouch.Templates.PROP_GuideTabs
      ),
    ]);

    await CXOneFetch({
      scope: "page",
      path: chapterOnePath,
      api: MindTouch.API.Page.PUT_File_Default_Thumbnail,
      subdomain,
      options: { method: "PUT", body: defaultBookImage },
      //silentFail: true,
    }).catch((e) => {
      // Warn, but don't throw error
      console.warn("[createBook] Error setting Chapter 1 thumbnail:");
      console.warn(e);
    });

    // Create Front & Back Matter
    const matterRes = fetch(
      `https://batch.libretexts.org/print/Libretext=${bookURL}?createMatterOnly=true`,
      {
        headers: { origin: "commons.libretexts.org" },
      }
    ); // Don't wait for response, no-op if fails

    sleep(1500); // let CXone catch up with page creations

    const newBookID = await getPageID(bookPath, subdomain);
    if (!newBookID) {
      throw new Error(`Error saving book ID for Workbench book: "${title}":`);
    }

    // Update Project with new book info
    project.libreLibrary = subdomain;
    project.libreCoverID = newBookID;
    project.didCreateWorkbench = true;
    await project.save();

    const permsUpdated = await updateTeamWorkbenchPermissions(
      projectID,
      subdomain,
      newBookID
    );

    if (!permsUpdated) {
      console.log(
        `[createBook] Failed to update permissions for ${projectID}.`
      ); // Silent fail
    }

    console.log(`[createBook] Created ${bookPath}.`);
    return res.send({
      err: false,
      path: bookPath,
      url: bookURL,
    });
  } catch (err: any) {
    if (err.name === "DocumentNotFoundError" || err.name === "badlibrary") {
      return res.status(404).send({
        err: true,
        errMsg: conductorErrors.err11,
      });
    }
    debugError(err);
    if (["CreateBookError", "badlibrary"].includes(err.name)) {
      return res.status(400).send({
        err: true,
        errMsg: err.message,
      });
    }
    return conductor500Err(res);
  }
}

/**
 * Deletes a book (and its related resources) from both the Conductor DB and LibreTexts central listings.
 *
 * @param {express.Request} req - Incoming request.
 * @param {express.Response} res - Outgoing response.
 */
async function deleteBook(
  req: ZodReqWithUser<z.infer<typeof deleteBookSchema>>,
  res: Response
) {
  try {
    const deleteProject = !!req.query?.deleteProject;
    const bookID = req.params.bookID;
    const [lib, coverID] = getLibraryAndPageFromBookID(req.params.bookID);
    if (!lib || !coverID) {
      return conductor400Err(res);
    }

    const foundBook = await Book.findOne({ bookID });
    if (!foundBook || !foundBook?.links?.online) {
      return conductor400Err(res);
    }

    // <find and delete project and associated resources>
    const attachedProject = await Project.findOne({
      libreCoverID: coverID,
      libreLibrary: lib,
    });
    if (attachedProject) {
      const projectID = attachedProject.projectID;
      await PeerReview.deleteMany({ projectID });
      if (deleteProject) {
        debug(`[Delete Book]: Deleting project ${projectID}`);
        const projDelRes = await projectsAPI.deleteProjectInternal(projectID);
        if (!projDelRes) {
          return conductor500Err(res);
        }
      }
    }
    // </find and delete project and associated resources>

    await Promise.allSettled([
      AdoptionReport.deleteMany({ "resource.id": bookID }),
      collectionsAPI.removeResourceFromAnyCollectionInternal(bookID),
    ]);

    // <delete from central API>
    try {
      if (process.env.NODE_ENV === "production") {
        await deleteBookFromAPI(bookID);
        debug(`Book ${bookID} deleted from API.`);
      } else {
        debug("Simulating book deletion from API.");
      }
    } catch (err: any) {
      debugError(`[Delete Book] ${err.toString()}`);
      return conductor500Err(res);
    }
    // </delete from central API>

    await Book.deleteOne({ bookID });
    return res.send({
      err: false,
      msg: "Book successfully deleted.",
    });
  } catch (err) {
    debugError(err);
    return conductor500Err(res);
  }
}

/**
 * Returns a Book object given a book ID.
 * NOTE: This function should only be called AFTER the validation chain.
 * VALIDATION: 'getBookDetail'
 *
 * @param {z.infer<typeof getWithBookIDParamSchema>} req - Incoming request object.
 * @param {express.Response} res - Outgoing response object.
 */
async function getBookDetail(
  req: z.infer<typeof getWithBookIDParamSchema>,
  res: Response
) {
  try {
    const { bookID } = req.params;
    const bookRes = await Book.aggregate([
      {
        $match: { bookID },
      },
      {
        $addFields: {
          coverID: {
            $arrayElemAt: [{ $split: ["$bookID", "-"] }, 1],
          },
        },
      },
      {
        $lookup: {
          from: "projects",
          let: {
            lib: "$library",
            coverID: "$coverID",
          },
          pipeline: [
            {
              $match: {
                $expr: {
                  $and: [
                    { $eq: ["$$lib", "$libreLibrary"] },
                    { $eq: ["$$coverID", "$libreCoverID"] },
                    { $eq: ["$visibility", "public"] },
                  ],
                },
              },
            },
          ],
          as: "project",
        },
      },
      {
        $addFields: {
          project: {
            $arrayElemAt: ["$project", 0],
          },
        },
      },
      {
        $lookup: {
          from: "peerreviews",
          let: {
            projectID: "$project.projectID",
          },
          pipeline: [
            {
              $match: {
                $expr: {
                  $eq: ["$projectID", "$$projectID"],
                },
              },
            },
          ],
          as: "peerReviews",
        },
      },
      {
        $addFields: {
          projectID: {
            $cond: [
              {
                $and: [
                  { $ifNull: ["$project.projectID", false] },
                  { $gt: [{ $strLenBytes: "$project.projectID" }, 0] },
                ],
              },
              "$project.projectID",
              "$projectID", // undefined
            ],
          },
          hasReaderResources: {
            $and: [
              { $ifNull: ["$readerResources", false] },
              { $gt: [{ $size: "$readerResources" }, 0] },
            ],
          },
          allowAnonPR: {
            $and: [
              { $ne: [{ $type: "$project.allowAnonPR" }, "missing"] },
              { $ne: ["$project.allowAnonPR", false] },
            ],
          },
          hasPeerReviews: {
            $and: [
              { $ifNull: ["$peerReviews", false] },
              { $gt: [{ $size: "$peerReviews" }, 0] },
            ],
          },
          hasAdaptCourse: {
            $and: [
              { $ifNull: ["$project.adaptCourseID", false] },
              { $gt: [{ $strLenBytes: "$project.adaptCourseID" }, 0] },
            ],
          },
          adaptCourseID: {
            $cond: [
              {
                $and: [
                  { $ifNull: ["$project.adaptCourseID", false] },
                  { $gt: [{ $strLenBytes: "$project.adaptCourseID" }, 0] },
                ],
              },
              "$project.adaptCourseID",
              "$adaptCourseID", // undefined
            ],
          },
          isbn: {
            $cond: [
              {
                $and: [
                  { $ifNull: ["$isbn", false] },
                  { $gt: [{ $strLenBytes: "$isbn" }, 0] },
                ],
              },
              "$isbn",
              "$project.isbn", // undefined
            ],
          },
          doi: {
            $cond: [
              {
                $and: [
                  { $ifNull: ["$doi", false] },
                  { $gt: [{ $strLenBytes: "$doi" }, 0] },
                ],
              },
              "$doi",
              "$project.doi", // undefined
            ],
          },
          sourceOriginalPublicationDate: {
            $cond: [
              {
                $and: [
                  { $ifNull: ["$sourceOriginalPublicationDate", false] },
                  {
                    $gt: [
                      { $strLenBytes: "$sourceOriginalPublicationDate" },
                      0,
                    ],
                  },
                ],
              },
              "$sourceOriginalPublicationDate",
              "$project.sourceOriginalPublicationDate", // undefined
            ],
          },
          sourceHarvestDate: {
            $cond: [
              {
                $and: [
                  { $ifNull: ["$sourceHarvestDate", false] },
                  { $gt: [{ $strLenBytes: "$sourceHarvestDate" }, 0] },
                ],
              },
              "$sourceHarvestDate",
              "$project.sourceHarvestDate", // undefined
            ],
          },
          sourceLastModifiedDate: {
            $cond: [
              {
                $and: [
                  { $ifNull: ["$sourceLastModifiedDate", false] },
                  { $gt: [{ $strLenBytes: "$sourceLastModifiedDate" }, 0] },
                ],
              },
              "$sourceLastModifiedDate",
              "$project.sourceLastModifiedDate", // undefined
            ],
          },
          sourceLanguage: {
            $cond: [
              {
                $and: [
                  { $ifNull: ["$sourceLanguage", false] },
                  { $gt: [{ $strLenBytes: "$sourceLanguage" }, 0] },
                ],
              },
              "$sourceLanguage",
              "$project.sourceLanguage", // undefined
            ],
          },
        },
      },
      {
        $project: {
          _id: 0,
          __v: 0,
          createdAt: 0,
          updatedAt: 0,
          materials: 0,
          project: 0,
          peerReviews: 0,
          readerResources: {
            _id: 0,
          },
        },
      },
    ]);
    if (bookRes.length < 1) {
      return res.status(404).send({
        err: true,
        errMsg: conductorErrors.err11,
      });
    }
    return res.send({
      err: false,
      book: bookRes[0],
    });
  } catch (e) {
    debugError(e);
    return res.status(500).send({
      err: true,
      errMsg: conductorErrors.err6,
    });
  }
}

/**
 * Checks if a Book has an associated Project, if it allows anonymous Peer Reviews,
 *  and the current Peer Reviews available.
 * NOTE: This function should only be called AFTER the validation chain.
 * VALIDATION: 'getBookPeerReviews'
 *
 * @param {z.infer<typeof getWithBookIDParamSchema>} req - Incoming request object.
 * @param {express.Response} res - Outgoing response object.
 */
async function getBookPeerReviews(
  req: z.infer<typeof getWithBookIDParamSchema>,
  res: Response
) {
  try {
    let allowsAnon = true;
    const [lib, coverID] = getLibraryAndPageFromBookID(req.params.bookID);
    if (isEmptyString(lib) || isEmptyString(coverID)) {
      return res.status(400).send({
        err: true,
        errMsg: conductorErrors.err2,
      });
    }

    const project = await Project.findOne({
      $and: [
        { libreLibrary: lib },
        { libreCoverID: coverID },
        { visibility: "public" },
      ],
    }).lean();
    if (!project) {
      return res.send({
        err: false,
        msg: "No Projects associated with this resource.",
      });
    }

    if (project.allowAnonPR === false) {
      allowsAnon = false; // true by default
    }
    const peerReviews = await PeerReview.aggregate(
      buildPeerReviewAggregation(project.projectID)
    );
    return res.send({
      err: false,
      projectID: project.projectID,
      reviews: peerReviews,
      allowsAnon,
    });
  } catch (e) {
    debugError(e);
    return res.status(500).send({
      err: true,
      errMsg: conductorErrors.err6,
    });
  }
}

/**
 * Adds the Book specified by @bookID in the request
 * body to the Custom Catalog for the organization
 * handled by the current server instance.
 * If the Book is already in the Custom Catalog,
 * no change is made (unique entries).
 * If the Custom Catalog record does not already
 * exists, it is created.
 * NOTE: This function should only be called AFTER
 *  the validation chain.
 * VALIDATION: 'addBookToCustomCatalog'
 */
const addBookToCustomCatalog = (
  req: z.infer<typeof getWithBookIDBodySchema>,
  res: Response
) => {
  CustomCatalog.updateOne(
    { orgID: process.env.ORG_ID },
    {
      $setOnInsert: {
        orgID: process.env.ORG_ID,
      },
      $addToSet: {
        resources: req.body.bookID,
      },
    },
    {
      upsert: true,
    }
  )
    .then((catalogRes) => {
      if (catalogRes.matchedCount === 1 && catalogRes.modifiedCount === 1) {
        return res.send({
          err: false,
          msg: "Resource successfully added to Catalog.",
        });
      } else if (catalogRes.n === 0) {
        throw new Error("notfound");
      } else {
        throw new Error("updatefailed");
      }
    })
    .catch((err) => {
      if (err.message === "notfound") {
        return res.status(400).send({
          err: true,
          errMsg: conductorErrors.err11,
        });
      } else {
        debugError(err);
        return res.status(500).send({
          err: true,
          errMsg: conductorErrors.err6,
        });
      }
    });
};

/**
 * Removes the Book specified by @bookID in the request
 * body from the Custom Catalog for the organization
 * handled by the current server instance. If the
 * book is not in the Custom Catalog, no change is
 * made. All instances of the @bookID are removed from
 * the Custom Catalog to combat duplicate entries.
 * NOTE: This function should only be called AFTER
 *  the validation chain.
 * VALIDATION: 'removeBookFromCustomCatalog'
 */
const removeBookFromCustomCatalog = (
  req: z.infer<typeof getWithBookIDBodySchema>,
  res: Response
) => {
  CustomCatalog.updateOne(
    { orgID: process.env.ORG_ID },
    {
      $pullAll: {
        resources: [req.body.bookID],
      },
    }
  )
    .then((catalogRes) => {
      if (catalogRes.matchedCount === 1 && catalogRes.modifiedCount === 1) {
        return res.send({
          err: false,
          msg: "Resource successfully removed from Catalog.",
        });
      } else if (catalogRes.n === 0) {
        throw new Error("notfound");
      } else {
        throw new Error("updatefailed");
      }
    })
    .catch((err) => {
      if (err.message === "notfound") {
        return res.status(400).send({
          err: true,
          errMsg: conductorErrors.err11,
        });
      } else {
        debugError(err);
        return res.status(500).send({
          err: true,
          errMsg: conductorErrors.err6,
        });
      }
    });
};

/**
 * Makes a request to a Book's respective Project to retrieve a signed download URL for a given file
 * NOTE: This function should only be called AFTER the validation chain.
 * VALIDATION: 'getBookFiles'
 *
 * @param {express.Request} req - Incoming request object.
 * @param {express.Response} res - Outgoing response object.
 */
async function downloadBookFile(
  req: z.infer<typeof downloadBookFileSchema>,
  res: Response
) {
  try {
    const [lib, coverID] = getLibraryAndPageFromBookID(req.params.bookID);
    const fileID = req.params.fileID;
    if (isEmptyString(lib) || isEmptyString(coverID)) {
      return res.status(400).send({
        err: true,
        errMsg: conductorErrors.err2,
      });
    }

    const project = await Project.findOne({
      $and: [
        { libreLibrary: lib },
        { libreCoverID: coverID },
        { visibility: "public" },
      ],
    }).lean();
    if (!project) {
      return res.send({
        err: false,
        msg: "No Projects associated with this resource.",
      });
    }

    const downloadURLs = await downloadProjectFiles(
      project.projectID,
      [fileID],
      true,
      "",
      true
    );

    if (
      !downloadURLs ||
      !Array.isArray(downloadURLs) ||
      downloadURLs.length < 1
    ) {
      return res.status(404).send({
        err: true,
        errMsg: conductorErrors.err63,
      });
    }

    return res.send({
      err: false,
      msg: "Successfully generated download link!",
      url: downloadURLs[0], // only first index because only one file requested
    });
  } catch (e) {
    debugError(e);
    return res.status(500).send({
      err: true,
      errMsg: conductorErrors.err6,
    });
  }
}

/**
 * Retrieves a Book's Table of Contents via an internal call to the LibreTexts API.
 * NOTE: This function should only be called AFTER the validation chain.
 * VALIDATION: 'getBookTOC'
 *
 * @param {z.infer<typeof getWithBookIDParamSchema>} req - Incoming request object.
 * @param {express.Response} res - Outgoing response object.
 */
async function getBookTOC(
  req: z.infer<typeof getWithBookIDParamSchema>,
  res: Response
) {
  try {
    const bookService = new BookService({ bookID: req.params.bookID });
    const toc = await bookService.getBookTOCNew();
    return res.send({
      err: false,
      toc,
    });
  } catch (e) {
    debugError(e);
    return res.status(500).send({
      err: true,
      errMsg: conductorErrors.err6,
    });
  }
}

/**
 * Retrieves a Book's Content Licensing Report from the LibreTexts API
 * Server and returns the data, if it exists.
 *
 * @param {z.infer<typeof getWithBookIDParamSchema>} req - Incoming request object.
 * @param {express.Response} res - Outgoing response object.
 */
async function getLicenseReport(
  req: z.infer<typeof getWithBookIDParamSchema>,
  res: Response
) {
  const notFoundResponse = {
    err: false,
    found: false,
    msg: "Couldn't find a Content Licensing Report for that resource.",
  };
  try {
    const { bookID } = req.params;
    let notFound = false;
    const licRep = await axios
      .get(`https://api.libretexts.org/licensereports/${bookID}.json`)
      .catch((err) => {
        if (err.response?.status === 404) {
          notFound = true;
        } else {
          throw err;
        }
      });
    if (notFound || !licRep.data?.id) {
      return res.send(notFoundResponse);
    }

    return res.send({
      err: false,
      found: true,
      msg: `Found Content Licensing Report for ${bookID}.`,
      data: licRep.data,
    });
  } catch (e) {
    debugError(e);
    return res.status(500).send({
      err: true,
      errMsg: conductorErrors.err6,
    });
  }
}

async function getBookPagesDetails(
  req: ZodReqWithUser<z.infer<typeof getWithBookIDParamSchema>>,
  res: Response
) {
  try {
    const { bookID } = req.params;

    const bookService = new BookService({ bookID });
    const toc = await bookService.getBookTOCNew();

    const [overviews, tags] = await Promise.all([
      bookService.getAllPageOverviews(toc),
      bookService.getAllPageTags(toc),
    ]);

    // Loop through table of contents and add overviews and tags to each page (based on ID)
    // Table of contents is a nested array, so we need to loop through each level
    const addOverviewsAndTags = (
      toc: TableOfContents
    ): TableOfContentsDetailed => {
      const pageOverview = overviews.find((o) => o.id === toc.id);
      const pageTags = tags.find((t) => t.id === toc.id)?.tags || [];

      const page: TableOfContentsDetailed = {
        ...toc,
        overview: pageOverview?.overview || "",
        tags: pageTags,
        children: toc.children.map(addOverviewsAndTags),
      };

      return page;
    };

    const detailedToc = addOverviewsAndTags(toc);

    return res.send({
      err: false,
      toc: detailedToc,
    });
  } catch (err) {
    debugError(err);
    return res.status(500).send({
      err: true,
      errMsg: conductorErrors.err6,
    });
  }
}

async function getPageDetail(
  req: ZodReqWithUser<z.infer<typeof getWithPageIDParamAndCoverPageIDSchema>>,
  res: Response
) {
  try {
    const { pageID: fullPageID } = req.params;
    const { coverPageID } = req.query;
    const [_, pageID] = getLibraryAndPageFromBookID(fullPageID);

    // Check if the user has access to the page. If not, check if they are a superadmin first before returning 403.
    const canAccess = await _canAccessPage(coverPageID, req.user.decoded.uuid);
    if (!canAccess) {
      const isSuperadmin = authAPI.checkHasRole(req.user, "libretexts", "superadmin", true);
      if (!isSuperadmin) {
        return res.status(403).send({
          err: true,
          errMsg: conductorErrors.err8,
        });
      }
    }

    const bookService = new BookService({ bookID: coverPageID });
    const details = await bookService.getPageDetails(pageID);
    if (!details) {
      return res.status(404).send({
        err: true,
        errMsg: conductorErrors.err11,
      });
    }

    return res.send({
      err: false,
      overview: details.overview,
      tags: details.tags,
    });
  } catch (e) {
    debugError(e);
    return res.status(500).send({
      err: true,
      errMsg: conductorErrors.err6,
    });
  }
}

async function getPageAISummary(
  req: ZodReqWithUser<z.infer<typeof getWithPageIDParamAndCoverPageIDSchema>>,
  res: Response
) {
  try {
    const { pageID: fullPageID } = req.params;
    const { coverPageID } = req.query;
    const [_, pageID] = getLibraryAndPageFromBookID(fullPageID);

    // Check if the user has access to the page. If not, check if they are a superadmin first before returning 403.
    const canAccess = await _canAccessPage(coverPageID, req.user.decoded.uuid);
    if (!canAccess) {
      const isSuperadmin = authAPI.checkHasRole(req.user, "libretexts", "superadmin", true);
      if (!isSuperadmin) {
        return res.status(403).send({
          err: true,
          errMsg: conductorErrors.err8,
        });
      }
    }

    const bookService = new BookService({ bookID: coverPageID });
    const [error, summary] = await _generatePageAISummary(
      bookService,
      pageID,
      true
    );

    if (error) {
      return _handleAIErrorResponse(res, error);
    }

    return res.send({
      err: false,
      summary,
    });
  } catch (e) {
    debugError(e);
    return res.status(500).send({
      err: true,
      errMsg: conductorErrors.err6,
    });
  }
}

async function getPageAITags(
  req: ZodReqWithUser<z.infer<typeof getWithPageIDParamAndCoverPageIDSchema>>,
  res: Response
) {
  try {
    const { pageID: fullPageID } = req.params;
    const { coverPageID } = req.query;
    const [_, pageID] = getLibraryAndPageFromBookID(fullPageID);

    // Check if the user has access to the page. If not, check if they are a superadmin first before returning 403.
    const canAccess = await _canAccessPage(coverPageID, req.user.decoded.uuid);
    if (!canAccess) {
      const isSuperadmin = authAPI.checkHasRole(req.user, "libretexts", "superadmin", true);
      if (!isSuperadmin) {
        return res.status(403).send({
          err: true,
          errMsg: conductorErrors.err8,
        });
      }
    }

    const bookService = new BookService({ bookID: coverPageID });
    const [error, tags] = await _generatePageAITags(bookService, pageID, true);
    if (error) {
      return _handleAIErrorResponse(res, error);
    }

    return res.send({
      err: false,
      tags,
    });
  } catch (e) {
    debugError(e);
    return res.status(500).send({
      err: true,
      errMsg: conductorErrors.err6,
    });
  }
}

async function generatePageImagesAltText(
  req: ZodReqWithUser<z.infer<typeof GeneratePageImagesAltTextSchema>>,
  res: Response
) {
  try {
    const { pageID: fullPageID } = req.params;
    const { coverPageID } = req.query;
    const { overwrite } = req.body;
    const [_, pageID] = getLibraryAndPageFromBookID(fullPageID);

    // Check if the user has access to the page. If not, check if they are a superadmin first before returning 403.
    const canAccess = await _canAccessPage(coverPageID, req.user.decoded.uuid);
    if (!canAccess) {
      const isSuperadmin = authAPI.checkHasRole(req.user, "libretexts", "superadmin", true);
      if (!isSuperadmin) {
        return res.status(403).send({
          err: true,
          errMsg: conductorErrors.err8,
        });
      }
    }

    const bookService = new BookService({ bookID: coverPageID });
    const [error, success, modified_count] =
      await _generateAndApplyPageImagesAltText(bookService, pageID, overwrite);

    if (error) {
      return _handleAIErrorResponse(res, error);
    }

    return res.send({
      err: false,
      success,
      modified_count,
    });
  } catch (e) {
    debugError(e);
    return res.status(500).send({
      err: true,
      errMsg: conductorErrors.err6,
    });
  }
}

function _handleAIErrorResponse(res: Response, error: string) {
  switch (error) {
    case "location":
      return res.status(400).send({
        err: true,
        errMsg: conductorErrors.err2,
      });
    case "env":
      return res.status(500).send({
        err: true,
        errMsg: conductorErrors.err6,
      });
    case "empty":
      return res.send({
        err: true,
        errMsg:
          "No summary available for this page. There may be insufficient content.",
      });
    case "badres":
      return res.status(400).send({
        err: true,
        errMsg: "Error generating page summary.",
      });
    case "internal":
    default:
      return res.status(500).send({
        err: true,
        errMsg: conductorErrors.err6,
      });
  }
}

async function batchGenerateAIMetadata(
  req: ZodReqWithUser<z.infer<typeof batchGenerateAIMetadataSchema>>,
  res: Response
) {
  try {
    const [coverPageLibrary, coverPageID] = getLibraryAndPageFromBookID(
      req.params.bookID
    );

    const project = await Project.findOne({
      libreCoverID: coverPageID,
      libreLibrary: coverPageLibrary,
    });
    if (!project) {
      return res.status(404).send({
        err: true,
        errMsg: conductorErrors.err11,
      });
    }


    const user = await User.findOne({ uuid: req.user.decoded.uuid }).orFail();
    if (!user || !user.email) {
      return res.status(400).send({
        err: true,
        errMsg: conductorErrors.err9,
      });
    }

    const canAccess = await _canAccessPage(
      req.params.bookID,
      req.user.decoded.uuid
    );
    
    // If user can't access page, check if they are superadmin. If not, deny access.
    if (!canAccess) {
      const isSuperAdmin = authAPI.checkHasRole(user, "libretexts", "superadmin", true);
      if (!isSuperAdmin) {
        return res.status(403).send({
          err: true,
          errMsg: conductorErrors.err8,
        });
      }
    }

    const activeJob = project.batchUpdateJobs?.filter((j) =>
      ["pending", "running"].includes(j.status)
    );
    if (activeJob && activeJob.length > 0) {
      return res.status(400).send({
        err: true,
        errMsg: "A batch AI summaries job is already running for this project.",
      });
    }

    const generateResources: ProjectBookBatchUpdateJob["generateResources"] = {
      summaries: req.body.summaries,
      tags: req.body.tags,
      alttext: req.body.alttext,
    };
    const jobType: ProjectBookBatchUpdateJob["type"] = [];
    console.log("GENERATE RESOURCES", generateResources);
    if (generateResources.summaries?.generate) jobType.push("summaries");
    if (generateResources.tags?.generate) jobType.push("tags");
    if (generateResources.alttext?.generate) jobType.push("alttext");

    if (!jobType.length) {
      return res.status(400).send({
        err: true,
        errMsg: "No job type provided.",
      });
    }

    const job: ProjectBookBatchUpdateJob = {
      jobID: randomUUID(),
      type: jobType,
      status: "pending",
      dataSource: "generated",
      generateResources: generateResources,
      startTimestamp: new Date(),
      ranBy: req.user.decoded.uuid,
    };

    await Project.updateOne(
      {
        projectID: project.projectID,
      },
      {
        $push: {
          batchUpdateJobs: job,
        },
      }
    );

    _runBulkUpdateJob(
      job.jobID,
      job.type,
      project.projectID,
      req.params.bookID,
      job.dataSource,
      {
        summaries: req.body.summaries,
        tags: req.body.tags,
        alttext: req.body.alttext,
      },
      [user.email]
    ); // Don't await, send response immediately

    return res.send({
      err: false,
      msg: "Batch AI summaries generation started.",
    });
  } catch (e) {
    debugError(e);
    return res.status(500).send({
      err: true,
      errMsg: conductorErrors.err6,
    });
  }
}

async function batchUpdateBookMetadata(
  req: ZodReqWithUser<z.infer<typeof batchUpdateBookMetadataSchema>>,
  res: Response
) {
  try {
    const newPageData = req.body.pages;
    if (!newPageData || !Array.isArray(newPageData) || newPageData.length < 1) {
      return res.status(400).send({
        err: true,
        errMsg: "No page data provided.",
      });
    }

    const [coverPageLibrary, coverPageID] = getLibraryAndPageFromBookID(
      req.params.bookID
    );

    const project = await Project.findOne({
      libreCoverID: coverPageID,
      libreLibrary: coverPageLibrary,
    });
    if (!project) {
      return res.status(404).send({
        err: true,
        errMsg: conductorErrors.err11,
      });
    }

    const user = await User.findOne({ uuid: req.user.decoded.uuid }).orFail();
    if (!user || !user.email) {
      return res.status(400).send({
        err: true,
        errMsg: conductorErrors.err9,
      });
    }

    const canAccess = await _canAccessPage(
      req.params.bookID,
      req.user.decoded.uuid
    );

    // If user can't access page, check if they are superadmin. If not, deny access.
    if (!canAccess) {
      const isSuperAdmin = authAPI.checkHasRole(user, "libretexts", "superadmin", true);
      if (!isSuperAdmin) {
        return res.status(403).send({
          err: true,
          errMsg: conductorErrors.err8,
        });
      }
    }

    const activeJob = project.batchUpdateJobs?.filter((j) =>
      ["pending", "running"].includes(j.status)
    );
    if (activeJob && activeJob.length > 0) {
      return res.status(400).send({
        err: true,
        errMsg: "A batch AI summaries job is already running for this project.",
      });
    }

    // If there are more than 10 pages, start a batch update job, otherwise update pages immediately
    if (newPageData.length > 10) {
      const job: ProjectBookBatchUpdateJob = {
        jobID: randomUUID(),
        type: ["summaries", "tags"], // Default to summaries+tags for user data source
        status: "pending",
        dataSource: "user",
        successfulMetaPages: 0,
        failedMetaPages: 0,
        startTimestamp: new Date(),
        ranBy: req.user.decoded.uuid,
      };

      await Project.updateOne(
        {
          projectID: project.projectID,
        },
        {
          $push: {
            batchUpdateJobs: job,
          },
        }
      );

      _runBulkUpdateJob(
        job.jobID,
        job.type,
        project.projectID,
        req.params.bookID,
        job.dataSource,
        undefined,
        [user.email],
        newPageData
      ); // Don't await, send response immediately

      return res.send({
        err: false,
        msg: "Bulk update job initiated succesfully!",
      });
    } else {
      const bookService = new BookService({
        bookID: `${coverPageLibrary}-${coverPageID}`,
      });
      let successful = 0;
      const errors = {
        location: 0,
        internal: 0,
      };

      const promises: ReturnType<typeof bookService.updatePageDetails>[] = [];

      for (const page of newPageData) {
        promises.push(
          bookService.updatePageDetails(page.id, page.summary, page.tags)
        );
      }

      for (const updateRes of await Promise.allSettled(promises)) {
        if (updateRes.status === "rejected") {
          errors.internal++;
        } else {
          if (updateRes.value[0] !== null) {
            if (updateRes.value[0] === "location") {
              errors.location++;
            }
            if (updateRes.value[0] === "internal") {
              errors.internal++;
            }
          } else {
            successful++;
          }
        }
      }

      const buildResultsString = () => {
        if (successful === newPageData.length) {
          return "All pages updated successfully.";
        }
        return `${successful} pages updated successfully. ${errors.internal} pages failed to update due to internal errors. ${errors.location} pages failed to update because they could not be found.`;
      };

      return res.send({
        err: false,
        msg: buildResultsString(),
      });
    }
  } catch (e) {
    debugError(e);
    return res.status(500).send({
      err: true,
      errMsg: conductorErrors.err6,
    });
  }
}

/**
 * Updates a Project's Book's metadata (overview, tags, or image alt text) in bulk.
 * NOTE: We purposefully do most of the async calls one by one to avoid rate limiting.
 * Using Promise.all (even with delay) will generally exceed limits for either MindTouch or OpenAI
 * @param jobID - The job ID to run
 * @param jobType - The type of job to run (summaries, tags, alttext, or any combination)
 * @param projectID - The project ID
 * @param bookID - The id of the connected book
 * @param dataSource - The data source (user or generated). User means the data is provided in the request, generated means we will use AI to generate it
 * @param emailsToNotify - The emails to notify when the job is complete
 * @param data - The data to update (only for user data source)
 */
async function _runBulkUpdateJob(
  jobID: string,
  jobType: ProjectBookBatchUpdateJob["type"],
  projectID: string,
  bookID: string,
  dataSource: ProjectBookBatchUpdateJob["dataSource"],
  generateResources: ProjectBookBatchUpdateJob["generateResources"],
  emailsToNotify: string[],
  data?: { id: string; summary?: string; tags?: string[] }[] // Only for user data source
): Promise<void> {
  try {
    // Outer catch-block will catch errors with updating a failed job
    try {
      // Inner catch-block will catch any errors and update job status
      if (!data && dataSource === "user") {
        throw new Error("No data provided for user data source");
      }

      if (!generateResources && dataSource === "generated") {
        throw new Error(
          "Resource generation not specified for generated data source"
        );
      }

      console.log(`JOB ${jobID} STARTED.`);

      // Create book service and get table of contents
      const bookService = new BookService({ bookID });
      const toc = await bookService.getBookTOCNew();
      const pageIDs: string[] = [];
      const content = toc.children; // skip root pages

      // recursively get all page IDs
      const getIDs = (content: TableOfContents[]) => {
        content.forEach((item) => {
          pageIDs.push(item.id);
          if (item.children) {
            getIDs(item.children);
          }
        });
      };
      getIDs(content);

      // Update job with initial details
      await Project.updateOne(
        {
          projectID,
        },
        {
          $set: {
            "batchUpdateJobs.$[job].status": "running",
          },
        },
        {
          arrayFilters: [{ "job.jobID": jobID }],
        }
      );

      // Job error tracking
      const errors = {
        meta: {
          location: 0,
          empty: 0,
          internal: 0,
        },
        images: {
          location: 0,
          empty: 0,
          internal: 0,
        },
      };
      let successfulImages = 0;
      let failedImages = 0;

      // Initialize new page details array
      // page overview and tags can be updated in the same call, gather both as necessary before updating page
      let newPageDetails: {
        id: string;
        summary?: string;
        tags?: string[];
        error?: string;
      }[] = [];
      if (dataSource === "user") {
        newPageDetails = data || [];
      }

      // If data source is generated, get page text content and generate tags and/or summaries
      if (dataSource === "generated") {
        // Get pages text content
        const pageTextPromises = pageIDs.map((p) => {
          // Generate a random delay between 0 and 1s to avoid rate limiting
          const delay = Math.floor(Math.random() * 1000);
          return new Promise<string>((resolve) => {
            setTimeout(async () => {
              resolve(await bookService.getPageTextContent(p));
            }, delay);
          });
        });

        const pageTexts = await Promise.allSettled(pageTextPromises);
        const pageTextsMap = new Map<string, string>();
        pageIDs.forEach((p, i) => {
          if (pageTexts[i].status === "fulfilled") {
            console.log("Collected page text for", p);
            pageTextsMap.set(p, pageTexts[i].value);
          }
        });

        // Do alt-text updates
        if (generateResources?.alttext?.generate) {
          // Purposefully doing this one-by-one because of strict rate limits
          for (const page of pageTextsMap) {
            const [errCode, success, modifiedCount] =
              await _generateAndApplyPageImagesAltText(
                bookService,
                page[0],
                generateResources.alttext.overwrite ?? false
              ).catch((e) => {
                debugError(e);
                return ["internal", false, 0];
              });
            console.log(
              `Generated alt text for ${page[0]} with success: ${success} and error: ${errCode}`
            );
            if (!success) {
              if (errCode === "location") {
                errors.images.location++;
              }
              if (errCode === "empty") {
                errors.images.empty++;
              }
              if (errCode === "internal") {
                errors.images.internal++;
              }
            } else {
              if (typeof modifiedCount === "number") {
                successfulImages += modifiedCount;
              }
            }
          }

          // update job status
          await Project.updateOne(
            {
              projectID,
            },
            {
              $set: {
                "batchUpdateJobs.$[job].successfulImagePages": successfulImages,
                "batchUpdateJobs.$[job].failedImagePages": failedImages,
                "batchUpdateJobs.$[job].imageResults": errors.images,
              },
            },
            {
              arrayFilters: [{ "job.jobID": jobID }],
            }
          );
        }

        // Create AI summary for each page
        if (generateResources?.summaries?.generate) {
          const aiSummaryPromises = [];
          for (const page of pageTextsMap) {
            aiSummaryPromises.push(
              _generatePageAISummary(
                bookService,
                page[0],
                generateResources.summaries.overwrite ?? false,
                page[1]
              )
            );
          }

          const aiSummaryResults = await Promise.allSettled(aiSummaryPromises);
          for (let i = 0; i < aiSummaryResults.length; i++) {
            const pageID = Array.from(pageTextsMap.keys())[i] || null;
            if (!pageID) {
              continue;
            }
            const aiSummaryRes = aiSummaryResults[i];
            if (aiSummaryRes.status === "fulfilled") {
              newPageDetails.push({
                id: pageID,
                summary: aiSummaryRes.value[1],
              });
            } else {
              switch (aiSummaryRes.reason) {
                case "location":
                  errors.meta.location++;
                  break;
                case "empty":
                  errors.meta.empty++;
                  break;
                case "internal":
                default:
                  errors.meta.internal++;
                  break;
              }

              newPageDetails.push({
                id: pageID,
                summary: "",
                error: aiSummaryRes.reason,
              });
            }
          }
        }

        if (generateResources?.tags?.generate) {
          const aiTagsResults: (["empty" | "internal" | null, string[]])[] = [];
          for (const page of pageTextsMap) {
            const result = await _generatePageAITags(
              bookService,
              page[0],
              generateResources.tags.overwrite ?? false,
              page[1]
            ).catch((e) => {
              debugError(e);
              return ["internal", [] as string[]];
            });
            // @ts-ignore
            aiTagsResults.push(result)
          }

          for (let i = 0; i < aiTagsResults.length; i++) {
            const pageID = Array.from(pageTextsMap.keys())[i] || null;
            const pageTagsRes = aiTagsResults[i];
            console.log(`AI TAG RES FOR PAGE ${pageID}:`, pageTagsRes);

            if (!pageID) {
              continue;
            }

            const found = newPageDetails.find((p) => p.id === pageID);
            if (pageTagsRes[0] !== null) {
              if (pageTagsRes[0] === "empty") {
                errors.meta.empty++;
              } else {
                errors.meta.internal++;
              }

              // Update existing page details with error
              if (found) {
                found.error = pageTagsRes[0];
                continue;
              }

              // Add new page details entry with error
              newPageDetails.push({
                id: pageID,
                error: pageTagsRes[0],
              });

              continue;
            }

            // Update existing page details with tags
            if (found) {
              found.tags = pageTagsRes[1];
              continue;
            }

            // Otherwise, add new page details entry with tags
            newPageDetails.push({
              id: pageID,
              tags: pageTagsRes[1],
            });
          }
        }
      }

      // Do final page details updates
      let successfulMeta = 0;
      let failedMeta = 0;

      const withoutErrors = newPageDetails.reduce((acc, curr) => {
        if (curr.error) {
          switch (curr.error) {
            case "empty":
              errors.meta.empty++;
              break;
            case "internal":
            default:
              errors.meta.internal++;
              break;
          }
          return acc;
        }
        return [...acc, curr];
      }, [] as { id: string; summary?: string; tags?: string[] }[]);

      for (const page of withoutErrors) {
        const updateRes = await bookService.updatePageDetails(
          page.id,
          page.summary,
          page.tags
        );
        if (updateRes[0] !== null) {
          failedMeta++;
          if (updateRes[0] === "location") {
            errors.meta.location++;
          }
          if (updateRes[0] === "internal") {
            errors.meta.internal++;
          }
        } else {
          successfulMeta++;
        }
      }

      // Delay job for 1 minute to allow caching to update
      await new Promise((resolve) => setTimeout(resolve, 60000));

      console.log(
        `JOB ${jobID} FINISHED: ${successfulMeta} pages succeeded, failed ${failedMeta}.`
      );

      // Final update
      await Project.updateOne(
        {
          projectID,
        },
        {
          $set: {
            "batchUpdateJobs.$[job].status": "completed",
            "batchUpdateJobs.$[job].endTimestamp": new Date(),
            "batchUpdateJobs.$[job].imageResults": errors.images,
            "batchUpdateJobs.$[job].successfulImagePages": successfulImages,
            "batchUpdateJobs.$[job].failedImagePages": failedImages,
            "batchUpdateJobs.$[job].metaResults": errors.meta,
            "batchUpdateJobs.$[job].successfulMetaPages": successfulMeta,
            "batchUpdateJobs.$[job].failedMetaPages": failedMeta,
          },
        },
        {
          arrayFilters: [{ "job.jobID": jobID }],
        }
      );

      const parsedMetaResults: Record<string, any> = Object.entries(
        errors.meta || {}
      ).filter(([_, value]) => value !== 0);
      const metaResultsString: string = parsedMetaResults
        .map(([key, value]: [string, any]) => {
          return `${value} pages failed with error: ${key}`;
        })
        .join(", ");

      const parsedImageResults: Record<string, any> = Object.entries(
        errors.images || {}
      ).filter(([_, value]) => value !== 0);
      const imageResultsString: string = parsedImageResults
        .map(([key, value]: [string, any]) => {
          return `${value} pages with images failed with error: ${key}`;
        })
        .join(", ");

      const resultsString = [metaResultsString, imageResultsString]
        .filter((r) => r.length > 0)
        .join("; ");

      const book = await bookService.getBookRecord();
      const bookTitle = book?.title || "Unknown Book";

      if (dataSource === "generated") {
        const jobTypeString = jobType.map((t) => t).join(" and ");
        await mailAPI.sendBatchBookAIMetadataFinished(
          emailsToNotify,
          projectID,
          jobID,
          jobTypeString,
          successfulMeta,
          successfulImages,
          resultsString,
          bookTitle
        );
      } else {
        await mailAPI.sendBatchBookUpdateFinished(
          emailsToNotify,
          projectID,
          jobID,
          successfulMeta,
          resultsString,
          bookTitle
        );
      }
    } catch (e: any) {
      // Catch any errors and update job status
      await Project.updateOne(
        {
          projectID,
        },
        {
          $set: {
            "batchUpdateJobs.$[job].status": "failed",
            "batchUpdateJobs.$[job].endTimestamp": new Date(),
            "batchUpdateJobs.$[job].error": e.message
              ? e.message
              : e.toString(),
          },
        },
        {
          arrayFilters: [{ "job.jobID": jobID }],
        }
      );
    }
  } catch (err: any) {
    debugError(err);
  }
}

/**
 * Internal function to generate an AI summary for a page.
 * @param pageID - The page ID to generate a summary for.
 * @param overwrite - Whether to overwrite an existing summary.
 * @param _pageText - Text content of the page. Optional, and will be fetched if not provided.
 * @returns [error, summary] - Error message or null, and the generated summary.
 */
async function _generatePageAISummary(
  bookService: BookService,
  pageID: number | string,
  overwrite: boolean,
  _pageText?: string
): Promise<["empty" | "internal" | null, string]> {
  let error = null;
  let summary = "";
  let pageText = _pageText;
  try {
    // If existing summary and not overwriting, return it
    const { overview: existing } = await bookService.getPageOverview(
      pageID.toString()
    );
    if (existing && !overwrite) {
      return [null, existing];
    }

    // If no page text provided, fetch it
    if (!pageText) {
      pageText = await bookService.getPageTextContent(pageID.toString());
    }
    if (!pageText) {
      throw new Error("empty");
    }

    const aiService = new AIService();
    const chunks = await aiService.chunkText(pageText, 2000);
    if (chunks.length === 0) {
      throw new Error("empty");
    }

    const aiSummaryOutput = await aiService.generatePageOverview(chunks);

    if (aiSummaryOutput === "empty") {
      throw new Error("empty");
    } else if (aiSummaryOutput === "internal") {
      throw new Error("internal");
    } else {
      summary = aiSummaryOutput;
    }
  } catch (err: any) {
    error = err.message ?? "internal";
  }
  return [error, summary];
}

/**
 * Internal function to generate AI tags for a page.
 * @param pageID - The page ID to generate tags for.
 * @param overwrite - Whether to overwrite existing tags.
 * @param _pageText - Text content of the page. Optional, and will be fetched if not provided.
 * @returns [error, tags] - Error message or null, and the generated tags.
 */
async function _generatePageAITags(
  bookService: BookService,
  pageID: number | string,
  overwrite: boolean,
  _pageText?: string
): Promise<["empty" | "internal" | null, string[]]> {
  let error = null;
  let tags: string[] = [];
  let pageText = _pageText;
  try {
    const existing = await bookService.getPageTags(pageID.toString());
    const nonSystemTags = existing.filter((t) => !bookService.DISABLED_PAGE_TAG_PREFIXES.some((p) => t["@value"].startsWith(p)));
    if (nonSystemTags?.length > 0 && !overwrite) {
      return [null, []];
    }

    if (!pageText) {
      pageText = await bookService.getPageTextContent(pageID.toString());
    }
    if (!pageText) {
      throw new Error("empty");
    }

    const aiService = new AIService();
    const chunks = await aiService.chunkText(pageText, 2000);
    if (chunks.length === 0) {
      throw new Error("empty");
    }

    const tagsRes = await aiService.generatePageTags(chunks);
    if (tagsRes === "empty") {
      throw new Error("empty");
    }
    if (tagsRes === "error" || !Array.isArray(tagsRes)) {
      throw new Error("internal");
    }

    tags = tagsRes;
  } catch (err: any) {
    error = err.message ?? "internal";
  }
  return [error, tags];
}

/**
 * Internal function to generate AI tags for a page.
 * @param bookService - The BookService instance to use.
 * @param pageID - The page ID to generate tags for.
 * @param overwrite - Whether to overwrite existing tags.
 * @returns {[string|null, boolean, number]} - A tuple containing of [error message, success status, modified count], or undefined if an error occurred.
 */
async function _generateAndApplyPageImagesAltText(
  bookService: BookService,
  pageID: number | string,
  overwrite: boolean
): Promise<["empty" | "internal" | null, boolean, number]> {
  let error = null;
  let success = false;
  let modifiedCount = 0;
  try {
    const pageImageData = await bookService.getPageImages(pageID.toString());
    if (!pageImageData) {
      return [null, true, 0]; // If page doesn't have images, return success
    }

    const calcImages = (imagesRes: PageImagesRes): PageFile[] => {
      let arr = [];
      if (Array.isArray(imagesRes.file)) {
        arr = imagesRes.file;
      } else {
        arr = [imagesRes.file];
      }

      if (!overwrite) {
        arr = arr.filter((f) => {
          if (!f.properties || !f.properties.property) return true; // no properties, include

          // Only include images that don't have an "alt" property
          if (Array.isArray(f.properties.property)) {
            return !f.properties.property.some(
              (p) => p["@name"] === "alt" && p.contents["#text"]
            );
          }
          return !(
            f.properties.property["@name"] === "alt" &&
            f.properties.property.contents["#text"]
          );
        });
      }

      return arr;
    };

    const imageData = calcImages(pageImageData);

    const fileContentsPromises: Promise<string>[] = [];
    for (let i = 0; i < imageData.length; i++) {
      const fileID = imageData[i]["@id"];
      fileContentsPromises.push(
        bookService.getFileContent(pageID.toString(), fileID, "thumb")
      );
    }

    const fileContentsResults = await Promise.allSettled(fileContentsPromises);
    const fileContents: { fileID: string; contents: string }[] =
      fileContentsResults.map((r, idx) => {
        const fileID = imageData[idx]["@id"];
        if (r.status === "fulfilled") {
          return { fileID, contents: r.value };
        }
        return { fileID, contents: "" };
      });

    // Initialize final results array
    const altTexts: _generatePageImagesAltTextResObj[] = [];

    const aiService = new AIService();

    // Purposely not using Promise.all here to avoid rate limiting issues (images use lots of tokens)
    for (let i = 0; i < imageData.length; i++) {
      const fileID = imageData[i]["@id"];
      const fileType = imageData[i]["contents"]["@type"];
      const fileSrc = imageData[i]["contents"]["@href"];
      const content = fileContents.find((f) => f.fileID === fileID)?.contents;

      if (!content) {
        altTexts.push({
          fileID,
          src: fileSrc,
          altText: "",
          error: "fetcherror",
        });
        continue;
      }

      const completion = await aiService.generateImageAltText(
        fileType,
        content,
        1000
      );

      if (["empty", "error", "unsupported"].includes(completion)) {
        altTexts.push({
          fileID,
          src: fileSrc,
          altText: "",
          error: completion,
        });
        continue;
      }

      const findProperties = (): PageFileProperty[] => {
        const properties = imageData[i].properties?.property;
        if (!properties) return [];
        return Array.isArray(properties) ? properties : [properties];
      };

      const fileProperties = findProperties();
      const foundAlt = fileProperties.find((p) => p["@name"] === "alt");
      if (foundAlt) {
        if (overwrite) {
          foundAlt.contents["#text"] = completion;
        }
      } else {
        // Add new alt property
        fileProperties.push({
          "@revision": "",
          "@href": "",
          "@resid": "",
          "@resource-is-deleted": "",
          "@resource-rev-is-deleted": "",
          "@etag": "",
          "date.modified": "",
          "@name": "alt",
          contents: {
            "@type": "text",
            "@href": "",
            "@size": "0",
            "#text": completion,
          },
        });
      }

      altTexts.push({
        fileID,
        src: fileSrc,
        altText: completion,
        properties: fileProperties,
      });
    }

    // Get page content and parse for image elements
    const pageContent = await bookService.getPageContent(
      pageID.toString(),
      "json"
    );
    // const decodedContent = decodeURIComponent(pageContent);
    const cheerioContent = cheerio.load(pageContent);
    const imageElements = cheerioContent("img");

    if (!imageElements || imageElements.length === 0) {
      return [null, true, 0]; // If we couldn't detect any images, return success
    }

    // Need to update file properties
    for (let i = 0; i < altTexts.length; i++) {
      const file = altTexts[i];
      if (file.error || !file.altText) {
        console.log("No alt text for image: ", file.fileID, file.error);
        continue;
      }

      if (!file.properties) continue;

      const mappedProperties = file.properties.map((p) => ({
        etag: p["@etag"],
        name: p["@name"],
        value: p.contents["#text"],
      }));

      const res = await CXOneFetch({
        scope: "files",
        path: file.fileID,
        api: MindTouch.API.File.PUT_File_Properties,
        subdomain: bookService.library,
        options: {
          method: "PUT",
          body: MindTouch.Templates.PUT_FileProperties(mappedProperties),
          headers: {
            "Content-Type": "application/xml",
          },
        },
      }).catch((e) => {
        console.error(
          "Error updating file properties for file: ",
          file.fileID,
          e
        );
        return { status: 500 };
      });

      if (res.status !== 200) {
        console.log("Error updating file properties for file: ", file.fileID);
      }
    }

    let didModify = false;
    for (let i = 0; i < altTexts.length; i++) {
      const file = altTexts[i];

      if (file.error || !file.altText) {
        continue;
      }

      // Query params may vary between the file response and what is actually in the content
      // So we need to get the base src URL for comparison
      const baseSrc = new URL(file.src).pathname;

      const found = imageElements.filter((_, el) => {
        const src = cheerioContent(el).attr("src");
        if (!src) return false;
        return src.includes(baseSrc);
      });

      if (!found || found.length === 0) {
        continue;
      }

      // Set new alt text
      found.each((_, el) => {
        const currElementAltText = el.attribs["alt"];
        if (overwrite) {
          cheerioContent(el).attr("alt", file.altText); // If overwrite is true, always update the alt text
        } else if (["", " "].includes(currElementAltText)) {
          // If the alt text is empty, update it, regardless of overwrite (For some reason many img's have " " as alt text, so don't consider those as existing alt text)
          cheerioContent(el).attr("alt", file.altText);
        } else if (
          aiService.supportedFileExtensions.some((ext) =>
            currElementAltText.endsWith(`.${ext}`)
          )
        ) {
          // If the alt text ends with one of the supported file extensions, update it
          // MindTouch sets the default alt text to the file name, so we'll consider it as junk and update it
          cheerioContent(el).attr("alt", file.altText);
        }
        // If the alt text is not empty and overwrite is false, don't update it
      });
      didModify = true;
      modifiedCount++;
    }

    if (!didModify) {
      return [null, true, 0]; // If we didn't modify any images, return success
    }

    const modifiedContentXML = cheerioContent.xml();
    if (!modifiedContentXML) {
      return ["internal", false, 0];
    }

    const updateSuccess = await bookService.updatePageContent(
      pageID.toString(),
      modifiedContentXML
    );
    if (!updateSuccess) {
      throw new Error("internal");
    }

    success = true;
  } catch (err: any) {
    error = err.message ?? "internal";
  }
  return [error, success, modifiedCount];
}

async function updatePageDetails(
  req: ZodReqWithUser<z.infer<typeof updatePageDetailsSchema>>,
  res: Response
) {
  try {
    const { pageID } = req.params;
    const { coverPageID } = req.query;
    const { summary, tags } = req.body;

    const canAccess = await _canAccessPage(coverPageID, req.user.decoded.uuid);
    if (!canAccess) {
      return res.status(403).send({
        err: true,
        errMsg: conductorErrors.err8,
      });
    }

    const bookService = new BookService({ bookID: coverPageID });
    const [error, success] = await bookService.updatePageDetails(
      pageID,
      summary,
      tags
    );

    if (error) {
      switch (error) {
        case "location":
          return res.status(404).send({
            err: true,
            errMsg: conductorErrors.err2,
          });
        case "internal":
          return res.status(500).send({
            err: true,
            errMsg: conductorErrors.err6,
          });
      }
    }

    if (!success) {
      return res.status(500).send({
        err: true,
        errMsg: conductorErrors.err6,
      });
    }

    return res.send({
      err: false,
      msg: "Page details updated successfully.",
    });
  } catch (err) {
    debugError(err);
    return res.status(500).send({
      err: true,
      errMsg: conductorErrors.err6,
    });
  }
}

async function bulkUpdatePageTags(
  req: ZodReqWithUser<z.infer<typeof bulkUpdatePageTagsSchema>>,
  res: Response
) {
  try {
    const { bookID } = req.params;
    const { pages } = req.body;

    const bookService = new BookService({ bookID });

    const updatePromises = [];
    for (let i = 0; i < pages.length; i++) {
      const promise = new Promise((resolve, reject) => {
        setTimeout(async () => {
          const page = pages[i];
          const [error, success] = await bookService.updatePageDetails(
            page.id,
            undefined,
            page.tags
          );
          if (error) {
            reject(error);
          }
          resolve({ error, success });
        }, 1000);
      });
      updatePromises.push(promise);
    }

    const results = await Promise.allSettled(updatePromises);
    const failed = results.filter((r) => r.status === "rejected").length;
    const processed = results.filter((r) => r.status === "fulfilled").length;

    return res.send({
      err: false,
      failed,
      processed,
    });
  } catch (err) {
    debugError(err);
    return res.status(500).send({
      err: true,
      errMsg: conductorErrors.err6,
    });
  }
}

/**
 * Generates a JSON file containing Commons Books listings for use by 3rd parties.
 * @returns {boolean} True if export creation succeeded, false otherwise.
 */
const generateKBExport = () => {
  let kbExport = {
    date: new Date().toISOString(),
    titles: [],
  };
  return new Promise((resolve, _reject) => {
    resolve(
      Book.aggregate([
        {
          $addFields: {
            coverID: {
              $arrayElemAt: [{ $split: ["$bookID", "-"] }, 1],
            },
          },
        },
        {
          $lookup: {
            from: "projects",
            let: {
              lib: "$library",
              coverID: "$coverID",
            },
            pipeline: [
              {
                $match: {
                  $expr: {
                    $and: [
                      { $eq: ["$$lib", "$libreLibrary"] },
                      { $eq: ["$$coverID", "$libreCoverID"] },
                      { $eq: ["$visibility", "public"] },
                    ],
                  },
                },
              },
            ],
            as: "project",
          },
        },
        {
          $addFields: {
            project: {
              $arrayElemAt: ["$project", 0],
            },
          },
        },
        {
          $addFields: {
            isbn: {
              $cond: [
                {
                  $and: [
                    { $ifNull: ["$isbn", false] },
                    { $gt: [{ $strLenBytes: "$isbn" }, 0] },
                  ],
                },
                "$isbn",
                "$project.isbn", // undefined
              ],
            },
            sourceOriginalPublicationDate: {
              $cond: [
                {
                  $and: [
                    { $ifNull: ["$sourceOriginalPublicationDate", false] },
                    {
                      $gt: [
                        { $strLenBytes: "$sourceOriginalPublicationDate" },
                        0,
                      ],
                    },
                  ],
                },
                "$sourceOriginalPublicationDate",
                "$project.sourceOriginalPublicationDate", // undefined
              ],
            },
          },
        },
        {
          $project: {
            _id: 0,
            bookID: 1,
            title: 1,
            author: 1,
            library: 1,
            license: 1,
            summary: 1,
            thumbnail: 1,
            isbn: 1,
            sourceOriginalPublicationDate: 1,
            lastUpdated: 1,
          },
        },
      ])
    );
  })
    .then((commonsBooks) => {
      if (Array.isArray(commonsBooks)) {
        kbExport.expected = commonsBooks.length;
        commonsBooks.forEach((item) => {
          let bookOut = {
            publication_title: String(item.title)
              .trim()
              .replace(/\\n/gi, " ")
              .replace("Book: ", ""),
            title_id: item.bookID,
            title_url: genPermalink(item.bookID),
            coverage_depth: "fulltext",
            access_type: "F",
            publisher_name: "LibreTexts",
          };
          if (
            typeof item.thumbnail === "string" &&
            !isEmptyString(item.thumbnail)
          ) {
            bookOut.thumbnail_url = item.thumbnail;
          }
          if (
            typeof item.license === "string" &&
            !isEmptyString(item.license)
          ) {
            bookOut.license = item.license;
          }
          if (typeof item.isbn === "string" && !isEmptyString(item.isbn)) {
            bookOut.print_identifier = item.isbn;
          }
          if (item.sourceOriginalPublicationDate) {
            bookOut.date_monograph_published_online =
              item.sourceOriginalPublicationDate.toString();
          }
          if (typeof item.lastUpdated === "string") {
            const lastUpdateDate = new Date(item.lastUpdated);
            if (isValidDateObject(lastUpdateDate)) {
              bookOut.date_last_updated = item.lastUpdated;
            }
          }
          if (
            typeof item.summary === "string" &&
            !isEmptyString(item.summary)
          ) {
            bookOut.description = item.summary;
          }
          if (item.library === "espanol") {
            bookOut.language = "spanish";
          } else {
            bookOut.language = "english";
          }
          if (typeof item.author === "string" && !isEmptyString(item.author)) {
            let itemAuthors = [];
            let textmapMatch = item.author.match(/textmap/gi);
            if (textmapMatch === null) {
              // not a textmap, try to parse authors
              let authorsString = item.author.replace(/(&|\band\b)/gi, ",");
              let authors = authorsString.split(/,/gi);
              if (authors.length > 0) {
                authors.forEach((author) => {
                  let authorProcess = author.trim();
                  if (
                    authorProcess.toLowerCase() !==
                      "no attribution by request" &&
                    authorProcess.length > 0
                  ) {
                    itemAuthors.push(authorProcess);
                  }
                });
              }
            } else {
              // textmap, mark author as LibreTexts
              itemAuthors.push("LibreTexts");
            }
            if (itemAuthors.length > 0) bookOut.authors = itemAuthors;
          }
          kbExport.titles.push(bookOut);
        });
        return fs.ensureDir("./public");
      } else throw new Error("notarray");
    })
    .then(() => fs.writeJson("./public/kbexport.json", kbExport))
    .then(() => true)
    .catch((err) => {
      debugError(err);
      return false;
    });
};

/**
 * Attempts to retrieve the Knowledge Base export file(s) if available or generate them
 * immediately if not found.
 * @param {Object} req - The Express.js request object.
 * @param {Object} res - The Express.js response object.
 */
const retrieveKBExport = (_req: Request, res: Response) => {
  fs.pathExists("./public/kbexport.json")
    .then((exists) => {
      if (exists === true) return true;
      return generateKBExport(); // generate on-the-fly
    })
    .then((generated) => {
      if (generated === true) {
        return res
          .status(200)
          .sendFile("./public/kbexport.json", { root: "." });
      }
      throw new Error("kbexport-notfound");
    })
    .catch((err) => {
      debugError(err);
      return res.status(500).send({
        err: true,
        msg: conductorErrors.err45,
      });
    });
};

async function _canAccessPage(
  coverPageID: string,
  userID: string
): Promise<boolean> {
  try {
    const [lib, coverID] = getLibraryAndPageFromBookID(coverPageID);
    if (!lib || !coverID) {
      return false;
    }

    const project = await Project.findOne({
      libreLibrary: lib,
      libreCoverID: coverID,
    });

    if (!project) {
      return false;
    }

    return projectsAPI.checkProjectMemberPermission(project, userID);
  } catch (err) {
    debugError(err);
    return false;
  }
}

export default {
  syncWithLibraries,
  runAutomatedSyncWithLibraries,
  getCommonsCatalog,
  getMasterCatalog,
  createBook,
  deleteBook,
  getBookDetail,
  getBookPeerReviews,
  getCatalogFilterOptions,
  addBookToCustomCatalog,
  removeBookFromCustomCatalog,
  downloadBookFile,
  getBookTOC,
  getLicenseReport,
  getBookPagesDetails,
  getPageDetail,
  getPageAISummary,
  generatePageImagesAltText,
  batchGenerateAIMetadata,
  batchUpdateBookMetadata,
  getPageAITags,
  updatePageDetails,
  bulkUpdatePageTags,
  retrieveKBExport,
};<|MERGE_RESOLUTION|>--- conflicted
+++ resolved
@@ -35,15 +35,8 @@
   updateTeamWorkbenchPermissions,
 } from "../util/projectutils.js";
 import { buildPeerReviewAggregation } from "../util/peerreviewutils.js";
-<<<<<<< HEAD
 import librariesAPI from "./libraries.js";
-=======
-import {
-  libraryNameKeys,
-  unsupportedSyncLibraryNameKeys,
-} from "../util/librariesmap.js";
 import authAPI from "./auth.js";
->>>>>>> 070f285f
 import projectsAPI from "./projects.js";
 import alertsAPI from "./alerts.js";
 import mailAPI from "./mail.js";
