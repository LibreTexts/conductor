--- conflicted
+++ resolved
@@ -4,7 +4,8 @@
 //
 
 "use strict";
-import { body, query, param } from "express-validator";
+import util from "util";
+import { body, query, param, oneOf } from "express-validator";
 import b62 from "base62-random";
 import Collection from "../models/collection.js";
 import conductorErrors from "../conductor-errors.js";
@@ -77,7 +78,6 @@
         errMsg: conductorErrors.err11,
       });
     }
-
     const fileExtension = req.file.mimetype?.split("/")[1];
     const fileKey = `assets/${collID}_${assetName}.${fileExtension}`;
     if (typeof fileExtension !== "string") {
@@ -179,10 +179,15 @@
   if (Array.isArray(req.body.locations)) {
     collectionData.locations = req.body.locations;
   }
+  if (req.body.parentID) {
+    collectionData.parentID = req.body.parentID;
+  }
   new Collection(collectionData)
     .save()
     .then((newDoc) => {
-      if (newDoc) {
+      if (newDoc && newDoc.parentID) {
+        updateParent(newDoc.collID, newDoc.parentID);
+      } else if (newDoc && !newDoc.parentID) {
         return res.send({
           err: false,
           msg: "Collection successfully created.",
@@ -199,6 +204,43 @@
         errMsg: conductorErrors.err6,
       });
     });
+
+  function updateParent(collID, parentID) {
+    let collectionToAdd = [
+      {
+        resourceType: "collection",
+        resourceID: collID,
+      },
+    ];
+    Collection.updateOne(
+      { collID: parentID },
+      {
+        $addToSet: {
+          resources: {
+            $each: collectionToAdd,
+          },
+        },
+      }
+    )
+      .then((updateRes) => {
+        if (updateRes.modifiedCount === 1) {
+          return res.send({
+            err: false,
+            msg: "Collection successfully created.",
+            collID: collID,
+          });
+        } else {
+          throw new Error("updatefailed");
+        }
+      })
+      .catch((err) => {
+        debugError(err);
+        return res.status(500).send({
+          err: true,
+          errMsg: conductorErrors.err6,
+        });
+      });
+  }
 };
 
 /**
@@ -236,7 +278,6 @@
   }
   Collection.updateOne({ collID: req.body.collID }, updateData)
     .then((updateRes) => {
-      console.log(updateRes);
       if (updateRes.modifiedCount === 1) {
         return res.send({
           err: false,
@@ -262,26 +303,57 @@
  *  the validation chain.
  * VALIDATION: 'deleteCollection'
  */
-const deleteCollection = (req, res) => {
-  Collection.deleteOne({ collID: req.body.collID })
-    .then((deleteRes) => {
-      if (deleteRes.deletedCount === 1) {
-        return res.send({
-          err: false,
-          msg: "Collection successfully deleted.",
-        });
-      } else {
-        throw conductorErrors.err3;
-      }
-    })
-    .catch((err) => {
-      debugError(err);
-      return res.status(500).send({
+async function deleteCollection(req, res) {
+  const collToDelete = await Collection.findOne({
+    collID: req.params.collID,
+  }).lean();
+  if (collToDelete) {
+    if (collToDelete && collToDelete.parentID) {
+      const { updated } = await updateParent(
+        req.params.collID,
+        collToDelete.parentID
+      );
+      if (!updated) throw new Error("updatefailed");
+    }
+
+    const { deleted } = await deleteDoc(req.params.collID);
+
+    if (deleted) {
+      return res.send({
+        err: false,
+        msg: "Collection successfully deleted.",
+      });
+    } else {
+      return res.send({
         err: true,
         errMsg: conductorErrors.err6,
       });
-    });
-};
+    }
+  }
+
+  async function updateParent(collID, parentID) {
+    const updateRes = await Collection.updateOne(
+      { collID: parentID },
+      {
+        $pull: {
+          resources: { resourceID: collID },
+        },
+      }
+    );
+    if (updateRes.modifiedCount === 1) {
+      return { updated: true };
+    }
+    throw new Error("updatefailed");
+  }
+
+  async function deleteDoc(collID) {
+    const deletedRes = await Collection.deleteOne({ collID: collID });
+    if (deletedRes.deletedCount === 1) {
+      return { deleted: true };
+    }
+    throw new Error("delete failed");
+  }
+}
 
 /**
  * Returns all PUBLIC Collections for the
@@ -294,8 +366,30 @@
   Collection.aggregate([
     {
       $match: {
-        orgID: process.env.ORG_ID,
-        privacy: "public",
+        $and: [
+          {
+            $expr: {
+              $eq: ["$orgID", process.env.ORG_ID],
+            },
+          },
+          {
+            $expr: {
+              $eq: ["$privacy", "public"],
+            },
+          },
+          {
+            $or: [
+              {
+                $expr: {
+                  $eq: ["$parentID", ""],
+                },
+              },
+              {
+                parentID: { $exists: false },
+              },
+            ],
+          },
+        ],
       },
     },
     {
@@ -367,25 +461,47 @@
     projectObj.resources = 1;
   } else {
     // collapse resources field to list length by default
-<<<<<<< HEAD
-    projectObj.resources = {
-      $size: {$match: 
-        {'$resource.resourceType': 'resource'}
-
-    }
-  }
-=======
-    /*projectObj.resources = {
-      $size: {$match: 
-        {'$resource.resourceType': 'resource'}
-    }
-    */
->>>>>>> 09731e2f
+    projectObj.collectionCount = {
+      $size: {
+        $filter: {
+          input: "$resources",
+          as: "currResource",
+          cond: { $eq: ["$$currResource.resourceType", "collection"] },
+        },
+      },
+    };
+    projectObj.resourceCount = {
+      $size: {
+        $filter: {
+          input: "$resources",
+          as: "currResource",
+          cond: { $eq: ["$$currResource.resourceType", "resource"] },
+        },
+      },
+    };
   }
   Collection.aggregate([
     {
       $match: {
-        orgID: process.env.ORG_ID,
+        $and: [
+          {
+            $expr: {
+              $eq: ["$orgID", process.env.ORG_ID],
+            },
+          },
+          {
+            $or: [
+              {
+                $expr: {
+                  $eq: ["$parentID", ""],
+                },
+              },
+              {
+                parentID: { $exists: false },
+              },
+            ],
+          },
+        ],
       },
     },
     {
@@ -429,17 +545,9 @@
  */
 const getCollection = (req, res) => {
   Collection.aggregate([
-<<<<<<< HEAD
     {
       $match: {
-        $or: [
-          {
-            collID: req.params.collID,
-          },
-          {
-            title: req.body.title,
-          },
-        ],
+        collID: req.params.collID,
       },
     },
     {
@@ -452,14 +560,21 @@
       $lookup: {
         from: "books",
         let: {
-          bookID: "$bookID",
+          resourceType: "$resources.resourceType",
           resourceID: "$resources.resourceID",
         },
         pipeline: [
           {
             $match: {
               $expr: {
-                $eq: ["$bookID", "$$resourceID"],
+                $and: [
+                  {
+                    $eq: ["$$resourceType", "resource"],
+                  },
+                  {
+                    $eq: ["$bookID", "$$resourceID"],
+                  },
+                ],
               },
             },
           },
@@ -469,27 +584,36 @@
               __v: 0,
             },
           },
-          {
-            $sort: {
-              bookID: 1,
-            },
-          },
         ],
-        as: "bookResults",
+        as: "bookRes",
+      },
+    },
+    {
+      $addFields: {
+        "resources.book": {
+          $arrayElemAt: ["$bookRes", 0],
+        },
       },
     },
     {
       $lookup: {
         from: "collections",
         let: {
-          collID: "$collID",
+          resourceType: "$resources.resourceType",
           resourceID: "$resources.resourceID",
         },
         pipeline: [
           {
             $match: {
               $expr: {
-                $eq: ["$collID", "$$resourceID"],
+                $and: [
+                  {
+                    $eq: ["$$resourceType", "collection"],
+                  },
+                  {
+                    $eq: ["$collID", "$$resourceID"],
+                  },
+                ],
               },
             },
           },
@@ -499,241 +623,76 @@
               __v: 0,
             },
           },
-          {
-            $sort: {
-              collID: 1,
-            },
-          },
         ],
-        as: "collectionResults",
+        as: "collectionRes",
+      },
+    },
+    {
+      $addFields: {
+        "resources.collection": {
+          $arrayElemAt: ["$collectionRes", 0],
+        },
+      },
+    },
+    {
+      $group: {
+        _id: "$_id",
+        orgID: {
+          $first: "$orgID",
+        },
+        collID: {
+          $first: "$collID",
+        },
+        title: {
+          $first: "$title",
+        },
+        coverPhoto: {
+          $first: "$coverPhoto",
+        },
+        privacy: {
+          $first: "$privacy",
+        },
+        resources: {
+          $push: "$resources",
+        },
+        autoManage: {
+          $first: "$autoManage",
+        },
+        program: {
+          $first: "$program",
+        },
+        locations: {
+          $first: "$locations",
+        },
       },
     },
     {
       $project: {
         _id: 0,
-        orgID: 1,
-        collID: 1,
-        title: 1,
-        coverPhoto: 1,
-        privacy: 1,
-        resources: {
-            $concatArrays: [ "$bookResults", "$collectionResults" ] 
-            }
-         }
-    }
+        __v: 0
+      },
+    },
   ])
     .then((collections) => {
-      let combinedResources = [];
-      collections.forEach((coll) => {
-        combinedResources.push(coll.resources)
-      })
-      collections[0].resources = combinedResources;
-=======
-    {$match: {'collID': req.params.collID}
-    },
-    {
-      $facet: {
-        'getBooks': [
-          {
-            $unwind: {
-              path: "$resources",
-              preserveNullAndEmptyArrays: true
-            }
-          },
-          {
-            $project: {
-              'resourceID': '$resources.resourceID'
-            }
-          },
-          {
-              $lookup: {
-                from: "books",
-                localField: 'resourceID',
-                foreignField: 'bookID',
-                as: 'bookResults'
-              },
-          }, /*{
-            $project: {
-              books: {$arrayElemAt: ['$bookResults', 0]}
-            }
-          }*/
-        ],
-      }
-    },
-    {
-      $project: {
-        orgID: 1,
-        collID: 1,
-        title: 1,
-        coverPhoto: 1,
-        privacy: 1,
-        books: '$getBooks'  
-      }
-    }
-    /*{
-      $match: {
-        $or: [
-          {
-            collID: req.params.collID,
-          },
-          {
-            title: req.body.title,
-          },
-        ],
-      },
-    }, {
-          $project: {
-            _id: 0,
-            orgID: 1,
-            collID: 1,
-            title: 1,
-            coverPhoto: 1,
-            privacy: 1,
-          }
-    },
-    {
-      $facet: {
-        'joinBooks': [
-          {
-            $unwind: {
-              path: "$resources",
-              preserveNullAndEmptyArrays: true,
-            },
-          },
-          {
-            $lookup: {
-              from: "books",
-              let: {
-                bookID: "$bookID",
-                resourceID: "$resources.resourceID",
-              },
-              pipeline: [
-                {
-                  $match: {
-                    $expr: {
-                      $eq: ["$bookID", "$$resourceID"],
-                    },
-                  },
-                },
-                {
-                  $project: {
-                    _id: 0,
-                    __v: 0,
-                  },
-                },
-                {
-                  $sort: {
-                    bookID: 1,
-                  },
-                },
-                {
-                  $unwind: {
-                    path: "$resources.resourceID",
-                    preserveNullAndEmptyArrays: true,
-                  },
-                },
-              ],
-              as: "bookResults",
-            },
-            
-          },
-          {
-            $project: {
-              _id: 0,
-              orgID: 1,
-              collID: 1,
-              title: 1,
-              coverPhoto: 1,
-              privacy: 1,
-              books: { $arrayElemAt: ['$bookResults', 0]}
-            },
-          },
-        ],
-        'joinCollections': [
-          {
-            $unwind: {
-              path: "$resources",
-              preserveNullAndEmptyArrays: true,
-            },
-          },
-          {
-            $lookup: {
-              from: "collections",
-              let: {
-                collID: "$collID",
-                resourceID: "$resources.resourceID",
-              },
-              pipeline: [
-                {
-                  $match: {
-                    $expr: {
-                      $eq: ["$collID", "$$resourceID"],
-                    },
-                  },
-                },
-                {
-                  $project: {
-                    _id: 0,
-                    __v: 0,
-                  },
-                },
-                {
-                  $sort: {
-                    collID: 1,
-                  },
-                },
-                {
-                  $unwind: {
-                    path: "$resources.resourceID",
-                    preserveNullAndEmptyArrays: true,
-                  },
-                },
-              ],
-              as: "collectionResults",
-            },
-          },
-          {
-            $project: {
-              _id: 0,
-              orgID: 1,
-              collID: 1,
-              title: 1,
-              coverPhoto: 1,
-              privacy: 1,
-              books: 1,
-              collections: {$arrayElemAt: ['$collectionResults', 0]}
-            },
-          },
-        ],
-      },
-    },
-    {
-      $project: {
-        _id: 0,
-        orgID: 1,
-        collID: 1,
-        title: 1,
-        coverPhoto: 1,
-        privacy: 1,
-        resources: {$setUnion: ['$joinBooks', '$joinCollections']}
-      }
-    }*/
-  ])
-    .then((collections) => {
-      console.log("COLLECTIONS");
-      console.log(collections[0]);
->>>>>>> 09731e2f
-      if (collections.length > 0) {
-        return res.send({
-          err: false,
-          coll: collections[0],
-        });
-      } else {
+      if (collections.length < 1) {
         return res.send({
           err: true,
           errMsg: conductorErrors.err11,
         });
       }
+
+      const collection = collections[0];
+      if (Array.isArray(collection.resources)) {
+        collection.resources = collection.resources.map((item) => ({
+          resourceType: item.resourceType,
+          resourceID: item.resourceID,
+          resourceData: item.book || item.collection,
+        }));
+      }
+      return res.send({
+        err: false,
+        coll: collection,
+      });
     })
     .catch((err) => {
       debugError(err);
@@ -755,11 +714,21 @@
  * VALIDATION: 'addCollResource'
  */
 const addResourceToCollection = (req, res) => {
+  let resourcesToAdd = [];
+  req.body.books.forEach((bookID) => {
+    resourcesToAdd.push({
+      resourceType: "resource",
+      resourceID: bookID,
+    });
+  });
+
   Collection.updateOne(
-    { collID: req.body.collID },
+    { collID: req.params.collID },
     {
       $addToSet: {
-        resources: req.body.bookID,
+        resources: {
+          $each: resourcesToAdd,
+        },
       },
     }
   )
@@ -804,10 +773,17 @@
  */
 const removeResourceFromCollection = (req, res) => {
   Collection.updateOne(
-    { collID: req.body.collID },
-    {
-      $pullAll: {
-        resources: [req.body.bookID],
+    {
+      collID: req.params.collID,
+      resources: {
+        $elemMatch: {
+          resourceID: req.params.resourceID,
+        },
+      },
+    },
+    {
+      $pull: {
+        resources: { resourceID: req.params.resourceID },
       },
     }
   )
@@ -882,6 +858,25 @@
 }
 
 /**
+ * Iterates through a given array and verifies all elements are in proper bookID format
+ * @param {Array} arr - The array to validate
+ * @returns {boolean} True if array is valid, false otherwise
+ */
+function validateIsBookIDArray(arr) {
+  if (Array.isArray(arr) && arr.length > 0) {
+    let valid = true;
+    arr.forEach((id) => {
+      if (!checkBookIDFormat(id)) {
+        valid = false;
+      }
+    });
+    return valid;
+  } else {
+    return false;
+  }
+}
+
+/**
  * Sets up the validation chain(s) for methods in this file.
  */
 const validate = (method) => {
@@ -912,6 +907,9 @@
           .isArray()
           .customSanitizer(ensureUniqueStringArray)
           .customSanitizer(collectionLocationsSanitizer),
+        body("parentID", conductorErrors.err1)
+          .optional({ checkFalsy: true })
+          .isString({ min: 8, max: 8 }),
       ];
     case "editCollection":
       return [
@@ -943,6 +941,9 @@
           .isArray()
           .customSanitizer(ensureUniqueStringArray)
           .customSanitizer(collectionLocationsSanitizer),
+        body("parentID", conductorErrors.err1)
+          .optional({ checkFalsy: true })
+          .isString({ min: 8, max: 8 }),
       ];
     case "deleteCollection":
       return [
@@ -964,7 +965,9 @@
           .exists()
           .isString()
           .isLength({ min: 8, max: 8 }),
-        body("bookID", conductorErrors.err1).exists().custom(checkBookIDFormat),
+        body("books", conductorErrors.err1)
+          .exists()
+          .custom(validateIsBookIDArray),
       ];
     case "remCollResource":
       return [
@@ -972,7 +975,15 @@
           .exists()
           .isString()
           .isLength({ min: 8, max: 8 }),
-        body("bookID", conductorErrors.err1).exists().custom(checkBookIDFormat),
+        oneOf([
+          param("resourceID", conductorErrors.err1)
+            .exists()
+            .isString()
+            .isLength({ min: 8, max: 8 }),
+          param("resourceID", conductorErrors.err1)
+            .exists()
+            .custom(checkBookIDFormat),
+        ]),
       ];
     case "updateCollectionImageAsset":
       return [
