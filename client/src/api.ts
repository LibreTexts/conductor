import axios, { AxiosRequestConfig } from "axios";
import {
  Announcement,
  AssetFilters,
  AssetSearchParams,
  AssetTagFramework,
  AssetTagFrameworkWithCampusDefault,
  Author,
  Book,
  BookFilters,
  BookSearchParams,
  CentralIdentityApp,
  CentralIdentityLicense,
  CentralIdentityOrg,
  CentralIdentitySystem,
  CentralIdentityUser,
  CentralIdentityVerificationRequest,
  CollectionResource,
  ConductorBaseResponse,
  ConductorSearchResponse,
  HarvestRequest,
  Homework,
  HomeworkSearchParams,
  Library,
  PageDetailsResponse,
  PageTag,
  PeerReview,
  Project,
  ProjectFile,
  ProjectSearchParams,
  SupportTicket,
  TableOfContents,
  User,
  UserSearchParams,
  BaseInvitation,
  Sender,
  ProjectSummary,
  InvitationsResponse,
  PageSimpleWTags,
  PageSimpleWOverview,
  TableOfContentsDetailed,
  Note,
  StoreProduct,
  StoreCheckoutSessionItem,
  ClientConfig,
  StoreGetShippingOptionsRes,
  StoreCheckoutForm,
  StoreShippingOption,
} from "./types";
import {
  AddableProjectTeamMember,
  CIDDescriptor,
  ProjectFileAuthor,
  ProjectTag,
} from "./types/Project";
import { Collection } from "./types/Collection";
import {
  AuthorSearchParams,
  ConductorSearchResponseFile,
  CustomFilter,
} from "./types/Search";
import { CloudflareCaptionData, SortDirection } from "./types/Misc";
import {
  TrafficAnalyticsAggregatedMetricsByPageDataPoint,
  TrafficAnalyticsBaseRequestParams,
  TrafficAnalyticsPageViewsDataPoint,
  TrafficAnalyticsUniqueVisitorsDataPoint,
  TrafficAnalyticsVisitorCountriesDataPoint,
} from "./types/TrafficAnalytics";

/**
 * @fileoverview
 * We don't create an Axios instance here because not all api calls
 * have been converted to use this class yet, but we still want global config to apply
 */

class API {
  // ANNOUNCEMENTS
  async getSystemAnnouncement() {
    const res = await axios.get<
      {
        sysAnnouncement: Announcement | null;
      } & ConductorBaseResponse
    >("/announcements/system");

    return res;
  }

  // ASSET TAGS FRAMEWORKS
  async getFrameworks({
    page,
    limit,
    sort,
    query,
  }: {
    page?: number;
    limit?: number;
    sort?: string;
    query?: string;
  }) {
    const res = await axios.get<
      {
        frameworks: AssetTagFrameworkWithCampusDefault[];
        totalCount: number;
      } & ConductorBaseResponse
    >("/assettagframeworks", {
      params: {
        page,
        limit,
        sort,
        query,
      },
    });
    return res;
  }

  async getFramework(id: string) {
    const res = await axios.get<
      {
        framework: AssetTagFramework;
      } & ConductorBaseResponse
    >(`/assettagframeworks/${id}`);
    return res;
  }

  async getCampusDefaultFramework(orgID: string) {
    const res = await axios.get<
      {
        framework: AssetTagFramework | null;
      } & ConductorBaseResponse
    >(`/assettagframeworks/campusdefault/${orgID}`);
    return res;
  }

  async createFramework(framework: AssetTagFramework) {
    const res = await axios.post<
      {
        framework: AssetTagFramework;
      } & ConductorBaseResponse
    >("/assettagframeworks", framework);
    return res;
  }

  async updateFramework(framework: AssetTagFramework) {
    const res = await axios.patch<
      {
        framework: AssetTagFramework;
      } & ConductorBaseResponse
    >(`/assettagframeworks/${framework.uuid}`, framework);
    return res;
  }

  async setAsCampusDefaultFramework(orgID: string, frameworkID: string) {
    const res = await axios.put<ConductorBaseResponse>(`/org/${orgID}`, {
      defaultAssetTagFrameworkUUID: frameworkID,
    });
    return res;
  }

  // ASSETS
  async addProjectFile(
    projectID: string,

    file: FormData,

    opts?: AxiosRequestConfig
  ) {
    const res = await axios.post<ConductorBaseResponse>(
      `/project/${projectID}/files`,
      file,
      {
        headers: {
          "Content-Type": "multipart/form-data",
        },
        ...opts,
      }
    );
    return res;
  }

  async addProjectFileFolder(
    projectID: string,
    name: string,
    parentID?: string
  ) {
    const res = await axios.post<ConductorBaseResponse>(
      `/project/${projectID}/files/folder`,
      {
        name,
        parentID,
      }
    );
    return res;
  }

  async replaceProjectFile_FormData(
    projectID: string,
    fileID: string,
    file: FormData,
    opts?: AxiosRequestConfig
  ) {
    const res = await axios.put<ConductorBaseResponse>(
      `/project/${projectID}/files/${fileID}`,
      file,
      {
        headers: {
          "Content-Type": "multipart/form-data",
        },
        ...opts,
      }
    );
    return res;
  }

  async getProjectFileCaptions(projectID: string, fileID: string) {
    const res = await axios.get<
      {
        captions: CloudflareCaptionData[];
      } & ConductorBaseResponse
    >(`/project/${projectID}/files/${fileID}/captions`);
    return res;
  }

  async uploadProjectFileCaptions(
    projectID: string,
    fileID: string,
    captions: FormData
  ) {
    const res = await axios.put<ConductorBaseResponse>(
      `/project/${projectID}/files/${fileID}/captions`,
      captions,
      {
        headers: {
          "Content-Type": "multipart/form-data",
        },
      }
    );
    return res;
  }

  async getProjectFileEmbedHTML(projectID: string, fileID: string) {
    const res = await axios.get<
      {
        media_id: string;
        embed_url: string;
        embed_html: string;
      } & ConductorBaseResponse
    >(`/project/${projectID}/files/${fileID}/embed`);
    return res;
  }

  public cloudflareStreamUploadURL: string = `${import.meta.env.MODE === "development"
    ? import.meta.env.VITE_DEV_BASE_URL
    : ""
    }/api/v1/cloudflare/stream-url`;

  async getPermanentLink(projectID: string, fileID: string) {
    const res = await axios.get<
      {
        url: string;
      } & ConductorBaseResponse
    >(`/project/${projectID}/files/${fileID}/permanent`);
    return res;
  }

  // Authors
  async getAuthors({
    page,
    limit,
    sort,
    query,
  }: {
    page?: number;
    limit?: number;
    sort?: string;
    query?: string;
  }) {
    const res = await axios.get<
      {
        authors: Author[];
        totalCount: number;
      } & ConductorBaseResponse
    >("/authors", {
      params: {
        page,
        limit,
        sort,
        query,
      },
    });
    return res;
  }

  async getAuthor(id: string) {
    const res = await axios.get<
      {
        author: Author & { projects: Pick<Project, "projectID" | "title">[] };
      } & ConductorBaseResponse
    >(`/authors/${id}`);
    return res;
  }

  async getAuthorAssets(
    id: string,
    paramsObj?: { page?: number; limit?: number }
  ) {
    const res = await axios.get<
      {
        assets: ConductorSearchResponseFile[];
        total: number;
      } & ConductorBaseResponse
    >(`/authors/${id}/assets`, {
      params: paramsObj,
    });
    return res;
  }

  async createAuthor(author: Omit<Author, "_id">) {
    const res = await axios.post<
      {
        author: Author;
      } & ConductorBaseResponse
    >("/authors", author);
    return res;
  }

  async bulkCreateAuthors(authors: Omit<Author, "_id">[]) {
    const res = await axios.post<
      {
        authors: Author[];
      } & ConductorBaseResponse
    >("/authors/bulk", { authors });
    return res;
  }

  async updateAuthor(id: string, data: Author) {
    const res = await axios.patch<
      {
        author: Author;
      } & ConductorBaseResponse
    >(`/authors/${id}`, data);

    return res;
  }

  async deleteAuthor(id: string) {
    const res = await axios.delete<
      {
        deleted: boolean;
      } & ConductorBaseResponse
    >(`/authors/${id}`);
    return res;
  }

  // Books
  async getBookPeerReviews(bookID: string) {
    const res = await axios.get<
      {
        reviews: PeerReview[];
      } & ConductorBaseResponse
    >(`/commons/book/${bookID}/peerreviews`);
    return res;
  }

  async getBookTOC(bookID: string) {
    const res = await axios.get<
      {
        toc: TableOfContents;
      } & ConductorBaseResponse
    >(`/commons/book/${bookID}/toc`);
    return res;
  }

  async getBookPagesDetails(bookID: string) {
    const nonce = Math.random().toString(36).substring(7);
    const res = await axios.get<
      {
        toc: TableOfContentsDetailed;
      } & ConductorBaseResponse
    >(`/commons/book/${bookID}/pages-details?nonce=${nonce}`);
    return res;
  }

  async getPageDetails(pageID: string, coverPageID: string) {
    const nonce = Math.random().toString(36).substring(7);
    const res = await axios.get<PageDetailsResponse & ConductorBaseResponse>(
      `/commons/pages/${pageID}?coverPageID=${coverPageID}?nonce=${nonce}`
    );
    return res;
  }

  async getPageAISummary(pageID: string, coverPageID: string) {
    const res = await axios.get<
      {
        summary: string;
      } & ConductorBaseResponse
    >(`/commons/pages/${pageID}/ai-summary?coverPageID=${coverPageID}`);
    return res;
  }

  async getPageAITags(pageID: string, coverPageID: string) {
    const res = await axios.get<
      {
        tags: string[];
      } & ConductorBaseResponse
    >(`/commons/pages/${pageID}/ai-tags?coverPageID=${coverPageID}`);
    return res;
  }

  async generatePageImagesAltText(
    pageID: string,
    coverPageID: string,
    overwrite: boolean
  ) {
    const res = await axios.post<
      {
        success: boolean;
        modified_count: number;
      } & ConductorBaseResponse
    >(`/commons/pages/${pageID}/ai-alt-text?coverPageID=${coverPageID}`, {
      overwrite,
    });
    return res;
  }

  /**
   * Generates and applies AI-generated summaries, tags, or both, to all pages in a book
   * @param {string} bookID - the cover page of the book to apply the summaries to
   */
  async batchGenerateAIMetadata(
    bookID: string,
    summaries: { generate: boolean; overwrite: boolean },
    tags: { generate: boolean; overwrite: boolean },
    alttext: { generate: boolean; overwrite: boolean }
  ) {
    const res = await axios.post<ConductorBaseResponse>(
      `/commons/book/${bookID}/ai-metadata-batch`,
      {
        ...(summaries.generate ? { summaries } : {}),
        ...(tags.generate ? { tags } : {}),
        ...(alttext.generate ? { alttext } : {}),
      }
    );
    return res;
  }

  /**
   * Applies user-supplied summaries and tags to the respective pages in a book
   * @param {string} bookID - the cover page of the book to apply the metadata to
   * @param {Array<{ id: string; summary: string; tags: string[] }>} pages - the pages & data to update
   */
  async batchUpdateBookMetadata(
    bookID: string,
    pages: { id: string; summary: string; tags: string[] }[]
  ) {
    const res = await axios.post<{ msg: string } & ConductorBaseResponse>(
      `/commons/book/${bookID}/update-metadata-batch`,
      {
        pages,
      }
    );
    return res;
  }

  async updatePageDetails(
    pageID: string,
    coverPageID: string,
    data: { summary: string; tags: string[] }
  ) {
    const res = await axios.patch<ConductorBaseResponse>(
      `/commons/pages/${pageID}?coverPageID=${coverPageID}`,
      data
    );
    return res;
  }

  async bulkUpdatePageTags(
    bookID: string,
    pages: { id: string; tags: string[] }[]
  ) {
    const res = await axios.put<
      {
        failed: number;
        processed: number;
      } & ConductorBaseResponse
    >(`/commons/book/${bookID}/page-tags`, {
      pages,
    });
    return res;
  }

  // Store
  async getStoreProducts({
    page = 1,
    limit = 100,
    starting_after,
    category,
    query
  }: {
    page?: number;
    limit?: number;
    starting_after?: string;
    category?: string;
    query?: string;
  } = {}) {
    const res = await axios.get<
      {
        products: StoreProduct[]
        meta: {
          has_more: boolean;
          total_count: number;
          cursor?: string;
        }
      } & ConductorBaseResponse
    >("/store/products", {
      params: {
        page,
        limit,
        starting_after,
        category,
        query
      },
    });
    return res;
  }

  async getStoreProduct(product_id: string) {
    const res = await axios.get<
      { product: StoreProduct } & ConductorBaseResponse
    >(`/store/products/${product_id}`);
    return res;
  }

  async getMostPopularStoreProducts({
    limit = 10,
  }: {
    limit?: number;
  } = {}) {
    const res = await axios.get<
      { products: StoreProduct[] } & ConductorBaseResponse
    >("/store/products/most-popular", {
      params: {
        limit,
      },
    });
    return res;
  }

  async createCheckoutSession({
    items,
    shipping_option_id,
    shipping_address
  }: { items: StoreCheckoutSessionItem[], shipping_option_id: number | "digital_delivery_only", shipping_address: StoreCheckoutForm }) {
    const res = await axios.post<
      {
        session_id: string;
        checkout_url: string;
      } & ConductorBaseResponse
    >("/store/checkout/session", {
      items,
      shipping_option_id,
      shipping_address
    });
    return res;
  }

  async getShippingOptions({
    items,
    shipping_address,
  }: {
    items: StoreCheckoutSessionItem[];
    shipping_address: Pick<StoreCheckoutForm, 'address_line_1' | 'state' | 'postal_code' | 'country' | 'city'>;
  }) {
    const res = await axios.post<
      { options: StoreGetShippingOptionsRes } & ConductorBaseResponse
    >("/store/checkout/shipping-options", {
      items,
      shipping_address,
    });
    return res;
  }

  // Central Identity
  async getCentralIdentityOrgs({
    activePage,
    limit,
    query,
  }: {
    activePage?: number;
    limit?: number;
    query?: string;
  } = {}) {
    const res = await axios.get<
      {
        orgs: CentralIdentityOrg[];
        totalCount: number;
      } & ConductorBaseResponse
    >("/central-identity/orgs", {
      params: {
        activePage,
        limit,
        query,
      },
    });
    return res;
  }

  async getCentralIdentityOrg({
    orgId
  }: {
    orgId: string
  }) {
    const res = await axios.get<
      {
        org: CentralIdentityOrg;
      } & ConductorBaseResponse
    >(`/central-identity/orgs/${orgId}`);
    return res;
  }

  async postCentralIdentityOrg({
    name,
    logo,
    systemId
  }: {
    name: string,
    logo?: string,
    systemId?: number
  }) {

    const res = await axios.post<
      {
        org: CentralIdentityOrg;
      } & ConductorBaseResponse
    >("/central-identity/orgs", {
      name,
      logo,
      systemId
    });
    return res;
  }

  async patchCentralIdentityOrg({
    orgId,
    name,
  }: {
    orgId: number,
    name?: string
  }) {
    const res = await axios.patch<
      {
        org: CentralIdentityOrg;
      } & ConductorBaseResponse
    >(`/central-identity/orgs/${orgId}`, {
      name
    });
    return res;
  }

  async getCentralIdentitySystems({
    activePage,
    limit,
  }: {
    activePage?: number;
    limit?: number;
  } = {}) {
    const res = await axios.get<
      {
        systems: CentralIdentitySystem[];
        totalCount: number;
      } & ConductorBaseResponse
    >("/central-identity/systems", {
      params: {
        activePage,
        limit,
      },
    });
    return res;
  }

  async postCentralIdentitySystem({
    name,
    logo
  }: {
    name: string,
    logo?: string,
  }
  ) {
    const res = await axios.post<
      {
        system: CentralIdentitySystem;
      } & ConductorBaseResponse
    >("/central-identity/systems", {
      name,
      logo
    });
    return res;
  }

  async getCentralIdentitySystem({
    systemId
  }: {
    systemId: string
  }) {
    const res = await axios.get<
      {
        system: CentralIdentitySystem;
      } & ConductorBaseResponse
    >(`/central-identity/systems/${systemId}`);
    return res;
  }

  async putCentralIdentitySystem({
    systemId,
    name,
    logo
  }: {
    systemId: string,
    name?: string,
    logo?: string,
  }
  ) {
    const res = await axios.put<
      {
        system: CentralIdentitySystem[];
      } & ConductorBaseResponse
    >(`/central-identity/systems/${systemId}`, {
      name,
      logo
    });
    return res;
  }

  async getCentralIdentityADAPTOrgs({
    activePage,
    limit,
    query,
  }: {
    activePage?: number;
    limit?: number;
    query?: string;
  }) {
    const res = await axios.get<
      {
        orgs: string[];
        totalCount: number;
      } & ConductorBaseResponse
    >("/central-identity/adapt-orgs", {
      params: {
        activePage,
        limit,
        query,
      },
    });
    return res;
  }

  async getCentralIdentityApps() {
    const res = await axios.get<
      {
        applications: CentralIdentityApp[];
      } & ConductorBaseResponse
    >("/central-identity/apps");
    return res;
  }

  async getCentralIdentityLicenses() {
    const res = await axios.get<
      {
        licenses: CentralIdentityLicense[];
      } & ConductorBaseResponse
    >("/central-identity/licenses");
    return res;
  }

  async getCentralIdentityUsers({
    page,
    limit,
    query,
    sort,
  }: {
    page?: number;
    limit?: number;
    query?: string;
    sort?: string;
  }) {
    const res = await axios.get<
      {
        total: number;
        users: CentralIdentityUser[];
      } & ConductorBaseResponse
    >("/central-identity/users", {
      params: {
        ...(page ? { page } : {}),
        ...(limit ? { limit } : {}),
        ...(query ? { query } : {}),
        ...(sort ? { sort } : {}),
      },
    });
    return res;
  }

  async getCentralIdentityVerificationRequests(queryParams: {
    page?: number;
    limit?: number;
    status?: "open" | "closed";
  }) {
    const res = await axios.get<
      {
        requests: CentralIdentityVerificationRequest[];
        totalCount: number;
      } & ConductorBaseResponse
    >("/central-identity/verification-requests", {
      params: queryParams,
    });
    return res;
  }

  async getCentralIdentityUser(uuid: string) {
    const res = await axios.get<{
      user: CentralIdentityUser;
    } & ConductorBaseResponse>(`/central-identity/users/${uuid}`);
    return res;
  }

  async getCentralIdentityUserApplications(uuid: string) {
    const res = await axios.get<{
      applications: CentralIdentityApp[];
    } & ConductorBaseResponse>(`/central-identity/users/${uuid}/applications`);
    return res;
  }

  async updateCentralIdentityUser(uuid: string, data: Partial<CentralIdentityUser>) {
    const res = await axios.patch<{
      user: CentralIdentityUser;
    } & ConductorBaseResponse>(`/central-identity/users/${uuid}`, data);
    return res;
  }

<<<<<<< HEAD
  async disableCentralIdentityUser(uuid: string, reason: string) {
    const res = await axios.patch<ConductorBaseResponse>(
      `/central-identity/users/${uuid}/disable`,
      { reason }
    );
    return res;
  }

  async reEnableCentralIdentityUser(uuid: string) {
    const res = await axios.patch<ConductorBaseResponse>(
      `/central-identity/users/${uuid}/re-enable`
    );
    return res;
=======
  // Client Config
  async getClientConfig() {
    return await axios.get<{ data: ClientConfig } & ConductorBaseResponse>("/config");
>>>>>>> 7dbb12a8
  }

  // Commons
  async getCommonsCatalog(paramsObj?: { activePage?: number; limit?: number }) {
    const res = await axios.get<
      {
        books: Book[];
        numFound: number;
        numTotal: number;
      } & ConductorBaseResponse
    >("/commons/catalog", {
      params: paramsObj,
    });
    return res;
  }

  // Harvest Requests
  async createHarvestRequest(data: HarvestRequest) {
    const res = await axios.post<ConductorBaseResponse>(
      "/harvestingrequest",
      data
    );
    return res;
  }

  // Search
  async getAutoCompleteSuggestions(query: string, limit?: number) {
    const res = await axios.get<
      { numResults: number; results: string[] } & ConductorBaseResponse
    >("/search/autocomplete", {
      params: {
        query,
        limit,
      },
    });
    return res;
  }

  async getAssetFilterOptions() {
    const res = await axios.get<
      {
        licenses: string[];
        orgs: string[];
        fileTypes: string[];
        people: ProjectFileAuthor[];
        customFilters: CustomFilter[];
      } & ConductorBaseResponse
    >("/search/asset-filters");
    return res;
  }

  async getAuthorFilterOptions() {
    const res = await axios.get<
      {
        primaryInstitutions: string[];
      } & ConductorBaseResponse
    >("/search/author-filters");
    return res;
  }

  async getProjectFilterOptions() {
    const res = await axios.get<
      {
        statuses: string[];
      } & ConductorBaseResponse
    >("/search/project-filters");
    return res;
  }

  async assetsSearch(params: AssetSearchParams) {
    const res = await axios.get<
      ConductorSearchResponse<"assets"> & ConductorBaseResponse
    >("/search/assets", {
      params: {
        ...params,
      },
    });
    return res;
  }

  async authorsSearch(params: AuthorSearchParams) {
    const res = await axios.get<
      ConductorSearchResponse<"authors"> & ConductorBaseResponse
    >("/search/authors", {
      params: {
        ...params,
      },
    });
    return res;
  }

  async booksSearch(params: BookSearchParams) {
    const res = await axios.get<
      ConductorSearchResponse<"books"> & ConductorBaseResponse
    >("/search/books", {
      params: {
        ...params,
      },
    });
    return res;
  }

  async homeworkSearch(params: HomeworkSearchParams) {
    const res = await axios.get<
      ConductorSearchResponse<"homework"> & ConductorBaseResponse
    >("/search/homework", {
      params: {
        ...params,
      },
    });
    return res;
  }

  async projectsSearch(params: ProjectSearchParams) {
    const res = await axios.get<
      ConductorSearchResponse<"projects"> & ConductorBaseResponse
    >("/search/projects", {
      params: {
        ...params,
      },
    });
    return res;
  }

  async usersSearch(params: UserSearchParams) {
    const res = await axios.get<
      ConductorSearchResponse<"users"> & ConductorBaseResponse
    >("/search/users", {
      params: {
        ...params,
      },
    });
    return res;
  }

  // Libraries
  async getLibraries() {
    const res = await axios.get<
      {
        libraries: Library[];
      } & ConductorBaseResponse
    >("/commons/libraries");
    return res;
  }

  async getLibraryFromSubdomain(subdomain: string, includeHidden?: boolean) {
    const res = await axios.get<
      {
        library: Library;
      } & ConductorBaseResponse
    >(`/commons/libraries/${subdomain}`, {
      params: {
        includeHidden,
      },
    });
    return res;
  }

  //Projects
  async getAddableTeamMembers(params: {
    projectID: string;
    searchString: string;
    includeOutsideOrg: boolean;
    page?: number;
    limit?: number;
  }) {
    const queryParams = new URLSearchParams({
      search: params.searchString,
      includeOutsideOrg: params.includeOutsideOrg.toString(),
      page: params.page?.toString() || "1",
      limit: params.limit?.toString() || "20",
    });
    const res = await axios.get<
      { users: AddableProjectTeamMember[] } & ConductorBaseResponse
    >(`/project/${params.projectID}/team/addable?${queryParams}`);

    return res;
  }

  async reSyncProjectTeamBookAccess(projectID: string) {
    const res = await axios.put<ConductorBaseResponse>(
      `/project/${projectID}/team/re-sync`
    );
    return res;
  }

  async getPinnedProjects() {
    const res = await axios.get<
      {
        pinned: NonNullable<User["pinnedProjects"]>;
      } & ConductorBaseResponse
    >("/projects/pinned");
    return res;
  }

  async getUserProjects() {
    const res = await axios.get<
      {
        projects: Project[];
      } & ConductorBaseResponse
    >("/projects/all");
    return res;
  }

  async updateUserPinnedProjects(
    data:
      | {
        action: "add-project" | "move-project";
        folder: string;
        projectID: string;
      }
      | {
        action: "remove-project";
        projectID: string;
      }
      | {
        action: "add-folder" | "remove-folder";
        folder: string;
      }
  ) {
    const res = await axios.patch<ConductorBaseResponse>(
      "/user/projects/pinned",
      data
    );
    return res;
  }

  async getPublicProjects(params?: { page?: number; limit?: number }) {
    const res = await axios.get<
      {
        projects: Project[];
        totalCount: number;
      } & ConductorBaseResponse
    >("/projects/public", {
      params,
    });
    return res;
  }
  async getProject(projectID: string) {
    const res = await axios.get<
      {
        project: Project;
      } & ConductorBaseResponse
    >("/project", {
      params: {
        projectID,
      },
    });
    return res;
  }

  async updateProject(project: Pick<Project, "projectID"> & Partial<Project>) {
    const res = await axios.put<ConductorBaseResponse>("/project", project);
    return res;
  }

  async deleteProject(projectID: string) {
    const res = await axios.delete(`/project/${projectID}`);
    return res;
  }

  async uploadProjectThumbnail(projectID: string, formData: FormData) {
    const res = await axios.put(`/project/${projectID}/thumbnail`, formData, {
      headers: {
        "Content-Type": "multipart/form-data",
      },
    });
    return res;
  }

  async getTags() {
    const res = await axios.get<{ tags: ProjectTag[] } & ConductorBaseResponse>(
      "projects/tags/org"
    );
    return res;
  }

  async getCIDDescriptors(detailed?: boolean) {
    const res = await axios.get<
      {
        descriptors: CIDDescriptor[];
      } & ConductorBaseResponse
    >("/c-ids", {
      params: {
        detailed,
      },
    });
    return res;
  }

  async getProjectFiles(
    projectID: string,
    folderID?: string,
    publicOnly = false
  ) {
    const res = await axios.get<
      {
        files: ProjectFile[];
        path: { fileID: string; name: string }[];
      } & ConductorBaseResponse
    >(`/project/${projectID}/files/content/${folderID ? folderID : ""}`, {
      params: {
        ...(publicOnly ? { publicOnly } : {}),
      },
    });
    return res;
  }

  async getProjectFile(projectID: string, fileID: string) {
    const res = await axios.get<
      {
        file: ProjectFile;
        videoStreamURL?: string;
      } & ConductorBaseResponse
    >(`/project/${projectID}/files/${fileID}`);
    return res;
  }

  async getFileDownloadURL(
    projectID: string,
    fileID: string,
    shouldIncrement?: boolean
  ) {
    const res = await axios.get<
      {
        url: string;
      } & ConductorBaseResponse
    >(`/project/${projectID}/files/${fileID}/download`, {
      params: {
        shouldIncrement,
      },
    });
    return res;
  }

  async bulkDownloadFiles(
    projectID: string,
    fileIDs: string[],
    emailToNotify: string
  ) {
    const arrQuery = fileIDs.map((id) => `fileID=${id}`).join(`&`);
    const res = await axios.get<{ file?: string } & ConductorBaseResponse>(
      `/project/${projectID}/files/bulk`,
      {
        params: {
          fileIDs: arrQuery,
          emailToNotify,
        },
      }
    );
    return res;
  }

  async getPublicProjectFiles(params?: { page?: number; limit?: number }) {
    const res = await axios.get<
      {
        files: ConductorSearchResponseFile[];
        totalCount: number;
      } & ConductorBaseResponse
    >("/projects/files/public", {
      params,
    });
    return res;
  }

  async requestProjectPublishing(projectID: string) {
    const res = await axios.post<ConductorBaseResponse>("/project/publishing", {
      projectID,
    });
    return res;
  }

  // Knowledge Base
  async getKBOEmbed(url: string) {
    const res = await axios.get<{ oembed: string } & ConductorBaseResponse>(
      "/kb/oembed",
      {
        params: { url },
      }
    );
    return res;
  }

  // Support
  async deleteTicket(ticketID: string) {
    const res = await axios.delete<ConductorBaseResponse>(
      `/support/ticket/${ticketID}`
    );
    return res;
  }

  async getTicketAttachmentURL(
    ticketID: string,
    attachmentID: string,
    guestAccessKey?: string
  ) {
    const res = await axios.get<
      {
        url: string;
      } & ConductorBaseResponse
    >(`/support/ticket/${ticketID}/attachments/${attachmentID}`, {
      params: {
        ...(guestAccessKey ? { accessKey: guestAccessKey } : {}),
      },
    });
    return res;
  }

  // Commons Collections
  async getCollection(collectionIDOrTitle: string) {
    return await axios.get<
      {
        collection: Collection;
      } & ConductorBaseResponse
    >(`/commons/collection/${encodeURIComponent(collectionIDOrTitle)}`);
  }

  async getCollectionResources({
    collIDOrTitle,
    limit,
    page,
    query,
    sort,
  }: {
    collIDOrTitle?: string;
    limit?: number;
    page?: number;
    query?: string | null;
    sort?: string;
  }) {
    return await axios.get<
      {
        resources: CollectionResource[];
        total_items: number;
        cursor?: number;
      } & ConductorBaseResponse
    >(
      `/commons/collection/${encodeURIComponent(
        collIDOrTitle ?? ""
      )}/resources`,
      {
        params: {
          page,
          limit,
          sort,
          query,
        },
      }
    );
  }

  async getCommonsCollections({
    limit,
    page,
    query,
    sort,
    sortDirection,
  }: {
    limit?: number;
    page?: number;
    query?: string | null;
    sort?: string;
    sortDirection?: SortDirection;
  }) {
    return await axios.get<
      {
        collections: Collection[];
        total_items: number;
        cursor?: number;
      } & ConductorBaseResponse
    >(`/commons/collections`, {
      params: {
        limit,
        page,
        query,
        sort,
        sortDirection,
      },
    });
  }

  async getAllCollections({
    limit,
    page,
    query,
    sort,
    sortDirection,
  }: {
    limit?: number;
    page?: number;
    query?: string | null;
    sort?: string;
    sortDirection?: SortDirection;
  }) {
    return await axios.get<
      {
        collections: Collection[];
        total_items: number;
      } & ConductorBaseResponse
    >(`/commons/collections/all`, {
      params: {
        limit,
        page,
        query,
        sort,
        sortDirection,
      },
    });
  }

  async deleteCollection(id: string) {
    return await axios.delete<ConductorBaseResponse>(
      `/commons/collection/${id}`
    );
  }

  async deleteCollectionResource(collID: string, resourceID: string) {
    return await axios.delete<ConductorBaseResponse>(
      `/commons/collection/${collID}/resources/${resourceID}`
    );
  }

  // SUPPORT
  async getSupportTicket(ticketID: string) {
    return await axios.get<
      {
        ticket: SupportTicket;
      } & ConductorBaseResponse
    >(`/support/ticket/${ticketID}`);
  }

  async getUserSupportTickets({ uuid, page, limit, sort }: {
    uuid: string;
    page?: number;
    limit?: number;
    sort?: string;
  }) {
    return await axios.get<
      {
        tickets: SupportTicket[];
        total: number;
      } & ConductorBaseResponse
    >(`/support/user/${uuid}/tickets`, {
      params: {
        page,
        limit,
        sort,
      },
    });
  }

  async getSupportAssignableUsers() {
    return await axios.get<
      {
        users: Pick<
          User,
          "uuid" | "firstName" | "lastName" | "email" | "avatar"
        >[];
      } & ConductorBaseResponse
    >(`/support/assignable-users`);
  }

  async assignSupportTicket(ticketID: string, assigned: string[]) {
    return await axios.patch<ConductorBaseResponse>(
      `/support/ticket/${ticketID}/assign`,
      {
        assigned,
      }
    );
  }

  async addSupportTicketCC(ticketID: string, email: string) {
    return await axios.post<ConductorBaseResponse>(
      `/support/ticket/${ticketID}/cc`,
      {
        email,
      }
    );
  }

  async removeSupportTicketCC(ticketID: string, email: string) {
    return await axios.delete<ConductorBaseResponse>(
      `/support/ticket/${ticketID}/cc`,
      {
        data: {
          email,
        },
      }
    );
  }

  // USERS (Control Panel)
  async getUsers(params: {
    query?: string;
    page?: number;
    limit?: number;
    sort?: string;
  }) {
    return await axios.get<
      {
        results: User[];
        total_items: number;
      } & ConductorBaseResponse
    >("/users", {
      params,
    });
  }

  async getUserCentralID(uuid: string) {
    const res = await axios.get<
      {
        centralID: string | null;
      } & ConductorBaseResponse
    >(`/user/${uuid}/central-id`);
    return res.data;
  }

  async getUserFromCentralID(centralID: string) {
    const res = await axios.get<
      {
        uuid: string;
      } & ConductorBaseResponse
    >(`/user/from-central-id/${centralID}`);
    return res.data;
  }

  // Project Invitations
  async createProjectInvitation(
    projectID: string,
    email: string,
    role: string
  ) {
    const res = await axios.post<
      {
        responseInvitation: BaseInvitation;
      } & ConductorBaseResponse
    >(`/project-invitations/${projectID}`, {
      email,
      role,
    });
    return res.data;
  }

  async getAllProjectInvitations(
    projectID: string,
    page: number = 1,
    limit: number
  ) {
    const res = await axios.get<
      {
        data: InvitationsResponse;
      } & ConductorBaseResponse
    >(`/project-invitations/project/${projectID}`, {
      params: { page, limit },
    });
    return res.data;
  }

  async getProjectInvitation(inviteID: string, token: string | null) {
    const res = await axios.get<
      {
        invitation: BaseInvitation & { sender: Sender } & {
          project: ProjectSummary;
        };
      } & ConductorBaseResponse
    >(`/project-invitations/${inviteID}`, {
      params: { token },
    });
    return res.data;
  }

  async deleteInvitation(invitationId: string) {
    const res = await axios.delete<
      {
        deleted: boolean;
      } & ConductorBaseResponse
    >(`/project-invitations/${invitationId}`);

    return res.data;
  }

  async updateInvitationRole(inviteID: string, role: string) {
    const res = await axios.put<
      {
        updatedInvitation: BaseInvitation;
      } & ConductorBaseResponse
    >(`/project-invitations/${inviteID}/update`, { role });

    return res.data;
  }

  async acceptProjectInvitation(inviteID: string | null, token: string | null) {
    const res = await axios.post<
      {
        data: string;
      } & ConductorBaseResponse
    >(
      `/project-invitation/${inviteID}/accept`,
      {},
      {
        params: { token },
      }
    );

    return res.data;
  }

  // Library access
  async checkTeamLibraryAccess(applicationId: string | number, ids: string[]) {
    const res = await axios.post<
      {
        accessResults: { id: string; hasAccess: boolean }[];
      } & ConductorBaseResponse
    >(`/central-identity/users/applications/${applicationId}`, {
      ids,
    });
    return res;
  }

  // user manager
  async deleteUserRole(orgID: string, uuid: string) {
    const res = await axios.delete<ConductorBaseResponse>(`/user/role/delete`, {
      data: {
        orgID,
        uuid,
      },
    });
    return res;
  }

  // User Notes
  async getUserNotes(userID: string, page: number = 1, limit: number = 25) {
    const res = await axios.get<
      {
        notes: Note[];
        total: number;
        has_more: boolean;
      } & ConductorBaseResponse
    >(`/central-identity/users/${userID}/notes`, {
      params: {
        page,
        limit
      },
    });
    return res;
  }

  async createUserNote(userID: string, note: string) {
    const res = await axios.post<
      {
        note: Note;
      } & ConductorBaseResponse
    >(`/central-identity/users/${userID}/notes`, { content: note });
    return res;
  }

  async updateUserNote(userID: string, noteID: string, note: string) {
    const res = await axios.patch<
      {
        note: Note;
      } & ConductorBaseResponse
    >(`/central-identity/users/${userID}/notes/${noteID}`, { content: note });
    return res;
  }

  async deleteUserNote(userID: string, noteID: string) {
    const res = await axios.delete<
      {
        note: Note;
      } & ConductorBaseResponse
    >(`/central-identity/users/${userID}/notes/${noteID}`);
    return res;
  }

  // Project Traffic Analytics
  async getProjectTrafficAnalyticsAggregatedMetricsByPage(params: TrafficAnalyticsBaseRequestParams, signal?: AbortSignal) {
    const { projectID, ...rest } = params;
    return await axios.get<{
      data: TrafficAnalyticsAggregatedMetricsByPageDataPoint[]
    } & ConductorBaseResponse>(`/project/${projectID}/book/traffic-analytics/aggregated-metrics-by-page`, {
      params: rest,
      signal,
    });
  }

  async getProjectTrafficAnalyticsPageViews(params: TrafficAnalyticsBaseRequestParams, signal?: AbortSignal) {
    const { projectID, ...rest } = params;
    return await axios.get<{
      data: TrafficAnalyticsPageViewsDataPoint[]
    } & ConductorBaseResponse>(`/project/${projectID}/book/traffic-analytics/page-views`, {
      params: rest,
      signal,
    });
  }

  async getProjectTrafficAnalyticsUniqueVisitors(params: TrafficAnalyticsBaseRequestParams, signal?: AbortSignal) {
    const { projectID, ...rest } = params;
    return await axios.get<{
      data: TrafficAnalyticsUniqueVisitorsDataPoint[]
    } & ConductorBaseResponse>(`/project/${projectID}/book/traffic-analytics/unique-visitors`, {
      params: rest,
      signal,
    });
  }

  async getProjectTrafficAnalyticsVisitorCountries(params: TrafficAnalyticsBaseRequestParams, signal?: AbortSignal) {
    const { projectID, ...rest } = params;
    return await axios.get<{
      data: TrafficAnalyticsVisitorCountriesDataPoint[]
    } & ConductorBaseResponse>(`/project/${projectID}/book/traffic-analytics/visitor-countries`, {
      params: rest,
      signal,
    });
  }
}

export default new API();<|MERGE_RESOLUTION|>--- conflicted
+++ resolved
@@ -837,7 +837,6 @@
     return res;
   }
 
-<<<<<<< HEAD
   async disableCentralIdentityUser(uuid: string, reason: string) {
     const res = await axios.patch<ConductorBaseResponse>(
       `/central-identity/users/${uuid}/disable`,
@@ -851,11 +850,10 @@
       `/central-identity/users/${uuid}/re-enable`
     );
     return res;
-=======
+
   // Client Config
   async getClientConfig() {
     return await axios.get<{ data: ClientConfig } & ConductorBaseResponse>("/config");
->>>>>>> 7dbb12a8
   }
 
   // Commons
